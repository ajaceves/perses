from __future__ import absolute_import
from perses.dispersed import feptasks
from openmmtools.integrators import AlchemicalNonequilibriumLangevinIntegrator, LangevinIntegrator
from openmmtools.states import ThermodynamicState, CompoundThermodynamicState, SamplerState
from openmmtools import cache, states
import openmmtools.mcmc as mcmc
import openmmtools
import openmmtools.alchemy as alchemy
import pymbar
import simtk.openmm as openmm
import simtk.openmm.app as app
import simtk.unit as unit
import numpy as np
from perses.tests.utils import giveOpenmmPositionsToOEMOL, get_data_filename, extractPositionsFromOEMOL
from perses.annihilation.new_relative import HybridTopologyFactory
from perses.annihilation.lambda_protocol import RelativeAlchemicalState
from perses.rjmc.topology_proposal import TopologyProposal, TwoMoleculeSetProposalEngine, SmallMoleculeSetProposalEngine
from perses.forcefields import SystemGenerator, generateTopologyFromOEMol
from perses.rjmc.geometry import FFAllAngleGeometryEngine
import openeye.oechem as oechem
import copy
import mdtraj as md
from io import StringIO
from openmmtools.constants import kB
import logging
import os
import pickle
import dask.distributed as distributed
from openmmtools.multistate import MultiStateReporter, sams, replicaexchange
import parmed as pm

from perses.dispersed.feptasks import NonequilibriumSwitchingMove

_logger = logging.getLogger(__name__)


class NonequilibriumFEPSetup(object):
    """
    This class is a helper class for nonequilibrium FEP. It generates the input objects that are necessary for the two
    legs of a relative FEP calculation. For each leg, that is a TopologyProposal, old_positions, and new_positions.
    Importantly, it ensures that the atom maps in the solvent and complex phases match correctly.
    """

    def __init__(self, ligand_file, old_ligand_index, new_ligand_index, forcefield_files, protein_pdb_filename=None,
                 receptor_mol2_filename=None, pressure=1.0 * unit.atmosphere, temperature=300.0 * unit.kelvin,
                 solvent_padding=9.0 * unit.angstroms, solvate=True, atom_map=None):
        """
        Initialize a NonequilibriumFEPSetup object

        Parameters
        ----------
        ligand_file : str
            the name of the ligand file (any openeye supported format)
        ligand_smiles : list of two str
            The SMILES strings representing the two ligands
        forcefield_files : list of str
            The list of ffxml files that contain the forcefields that will be used
        protein_pdb_filename : str, default None
            Protein pdb filename. If none, receptor_mol2_filename must be provided
        receptor_mol2_filename : str, default None
            Receptor mol2 filename. If none, protein_pdb_filename must be provided
        pressure : Quantity, units of pressure
            Pressure to use in the barostat
        temperature : Quantity, units of temperature
            Temperature to use for the Langevin integrator
        solvent_padding : Quantity, units of length
            The amount of padding to use when adding solvent
        solvate: bool, default True
            Whether to solvate or simulate in vacuum. If False, solvent_padding is ignored
        """
        mol_list = []
        if protein_pdb_filename:
            self._protein_pdb_filename = protein_pdb_filename
            protein_pdbfile = open(self._protein_pdb_filename, 'r')
            pdb_file = app.PDBFile(protein_pdbfile)
            protein_pdbfile.close()
            self._receptor_positions_old = pdb_file.positions
            self._receptor_topology_old = pdb_file.topology
            self._receptor_md_topology_old = md.Topology.from_openmm(self._receptor_topology_old)

        elif receptor_mol2_filename:
            self._receptor_mol2_filename = receptor_mol2_filename
            self._receptor_mol = self.load_sdf(self._receptor_mol2_filename)
            mol_list.append(self._receptor_mol)
            self._receptor_positions_old = extractPositionsFromOEMOL(self._receptor_mol)
            self._receptor_topology_old = generateTopologyFromOEMol(self._receptor_mol)
            self._receptor_md_topology_old = md.Topology.from_openmm(self._receptor_topology_old)

        else:
            raise ValueError("You need to provide either a protein pdb or a receptor mol2.")

        self._pressure = pressure
        self._temperature = temperature
        self._barostat_period = 50
        self._padding = solvent_padding
        self._solvate = solvate

        self._ligand_file = ligand_file
        self._old_ligand_index = old_ligand_index
        self._new_ligand_index = new_ligand_index

        if type(self._ligand_file) is not list:
            self._old_ligand_oemol = self.load_sdf(self._ligand_file, index=self._old_ligand_index)
            self._new_ligand_oemol = self.load_sdf(self._ligand_file, index=self._new_ligand_index)

            mol_list.append(self._old_ligand_oemol)
            mol_list.append(self._new_ligand_oemol)

            self._old_ligand_positions = extractPositionsFromOEMOL(self._old_ligand_oemol)

            self._old_ligand_oemol.SetTitle("MOL")
            self._new_ligand_oemol.SetTitle("MOL")

            self._new_ligand_smiles = oechem.OECreateSmiString(self._new_ligand_oemol,
                                                               oechem.OESMILESFlag_DEFAULT | oechem.OESMILESFlag_Hydrogens)
            self._old_ligand_smiles = oechem.OECreateSmiString(self._old_ligand_oemol,
                                                               oechem.OESMILESFlag_DEFAULT | oechem.OESMILESFlag_Hydrogens)

            print(self._new_ligand_smiles)
            print(self._old_ligand_smiles)

            self._old_ligand_topology = generateTopologyFromOEMol(self._old_ligand_oemol)

            self._new_ligand_topology = generateTopologyFromOEMol(self._new_ligand_oemol)
        else:
            #self._old_ligand_topology = app.AmberPrmtopFile('%s.parm7' % self._ligand_file[0]).topology
            #self._old_ligand_positions = app.AmberInpcrdFile('%s.rst7' % self._ligand_file[0]).positions
            #self._old_ligand_oemol = forcefield_generators.generateOEMolFromTopologyResidue(next(self._old_ligand_topology.residues()))
            #giveOpenmmPositionsToOEMOL(self._old_ligand_positions, self._old_ligand_oemol)
            old_ligand = pm.load_file('%s.parm7' % self._ligand_file[0], '%s.rst7' % self._ligand_file[0])
            self._old_ligand_topology = old_ligand.topology
            self._old_ligand_positions = old_ligand.positions
            self._old_ligand_oemol = self.load_sdf('%s.mol2' % self._ligand_file[0])
            mol_list.append(self._old_ligand_oemol)
            self._old_ligand_smiles(oechem.OECreateSmiString(self._old_ligand_oemol,
                                                             oechem.OESMILESFlag_DEFAULT | oechem.OESMILESFlag_Hydrogens))

            #self._new_ligand_topology = app.AmberPrmtopFile('%s.parm7' % self._ligand_file[1]).topology
            #self._new_ligand_positions = app.AmberInpcrdFile('%s.rst7' % self._ligand_file[1]).positions
            #self._new_ligand_oemol = forcefield_generators.generateOEMolFromTopologyResidue(
            #    next(self._new_ligand_topology.residues()))
            #giveOpenmmPositionsToOEMOL(self._new_ligand_positions, self._new_ligand_oemol)
            new_ligand = pm.load_file('%s.parm7' % self._ligand_file[1], '%s.rst7' % self._ligand_file[1])
            self._new_ligand_topology = new_ligand.topology
            self._new_ligand_positions = new_ligand.positions
            self._new_ligand_oemol = self.load_sdf('%s.mol2' % self._ligand_file[1])
            mol_list.append(self._new_ligand_oemol)
            self._new_ligand_smiles(oechem.OECreateSmiString(self._new_ligand_oemol,
                                                             oechem.OESMILESFlag_DEFAULT | oechem.OESMILESFlag_Hydrogens))

        self._old_ligand_md_topology = md.Topology.from_openmm(self._old_ligand_topology)
        self._new_liands_md_topology = md.Topology.from_openmm(self._new_ligand_topology)

        #self._forcefield = app.ForceField(*forcefield_files)
        #self._forcefield.loadFile(StringIO(ffxml))

        print("Generated forcefield")

        self._complex_md_topology_old = self._receptor_md_topology_old.join(self._old_ligand_md_topology)
        self._complex_topology_old = self._complex_md_topology_old.to_openmm()

        n_atoms_complex_old = self._complex_topology_old.getNumAtoms()
        n_atoms_protein_old = self._receptor_topology_old.getNumAtoms()

        self._complex_positions_old = unit.Quantity(np.zeros([n_atoms_complex_old, 3]), unit=unit.nanometers)
        self._complex_positions_old[:n_atoms_protein_old, :] = self._receptor_positions_old
        self._complex_positions_old[n_atoms_protein_old:, :] = self._old_ligand_positions

        if self._solvate:
            self._nonbonded_method = app.PME
        else:
            self._nonbonded_method = app.NoCutoff

        if pressure is not None:
            if self._nonbonded_method == app.PME:
                barostat = openmm.MonteCarloBarostat(self._pressure, self._temperature, self._barostat_period)
            else:
                barostat = None
            self._system_generator = SystemGenerator(forcefield_files, barostat=barostat, oemols=mol_list,
                                                     forcefield_kwargs={'nonbondedMethod': self._nonbonded_method,
                                                                        'constraints': app.HBonds,
                                                                        'hydrogenMass': 4 * unit.amus})
        else:
            self._system_generator = SystemGenerator(forcefield_files, oemols=mol_list, forcefield_kwargs={'constraints': app.HBonds})

        self._system_generator._forcefield.loadFile(StringIO(ffxml))

        # self._complex_proposal_engine = TwoMoleculeSetProposalEngine(self._old_ligand_smiles, self._new_ligand_smiles, self._system_generator, residue_name="MOL")
        self._complex_proposal_engine = TwoMoleculeSetProposalEngine(self._old_ligand_oemol, self._new_ligand_oemol,
                                                                     self._system_generator, residue_name="MOL",
                                                                     atom_map=atom_map)
        self._geometry_engine = FFAllAngleGeometryEngine()

        self._complex_topology_old_solvated, self._complex_positions_old_solvated, self._complex_system_old_solvated = self._solvate_system(
            self._complex_topology_old, self._complex_positions_old)

        self._complex_md_topology_old_solvated = md.Topology.from_openmm(self._complex_topology_old_solvated)
        print(self._complex_proposal_engine._smiles_list)

        beta = 1.0 / (kB * temperature)

        self._complex_topology_proposal = self._complex_proposal_engine.propose(self._complex_system_old_solvated,
                                                                                self._complex_topology_old_solvated)
        self._complex_positions_new_solvated, _ = self._geometry_engine.propose(self._complex_topology_proposal,
                                                                                self._complex_positions_old_solvated,
                                                                                beta)

        # now generate the equivalent objects for the solvent phase. First, generate the ligand-only topologies and atom map
        self._solvent_topology_proposal, self._old_solvent_positions = self._generate_ligand_only_topologies(
            self._complex_positions_old_solvated, self._complex_positions_new_solvated)
        self._new_solvent_positions, _ = self._geometry_engine.propose(self._solvent_topology_proposal,
                                                                       self._old_solvent_positions, beta)

    def load_sdf(self, sdf_filename, index=0):
        """
        Load an SDF file into an OEMol. Since SDF files can contain multiple molecules, an index can be provided as well.

        Parameters
        ----------
        sdf_filename : str
            The name of the SDF file
        index : int, default 0
            The index of the molecule in the SDF file

        Returns
        -------
        mol : openeye.oechem.OEMol object
            The loaded oemol object
        """
        ifs = oechem.oemolistream()
        ifs.open(sdf_filename)
        # get the list of molecules
        mol_list = [oechem.OEMol(mol) for mol in ifs.GetOEMols()]
        # we'll always take the first for now
        mol_to_return = mol_list[index]
        return mol_to_return

    def _solvate_system(self, topology, positions, model='tip3p'):
        """
        Generate a solvated topology, positions, and system for a given input topology and positions.
        For generating the system, the forcefield files provided in the constructor will be used.

        Parameters
        ----------
        topology : app.Topology
            Topology of the system to solvate
        positions : [n, 3] ndarray of Quantity nm
            the positions of the unsolvated system

        Returns
        -------
        solvated_topology : app.Topology
            Topology of the system with added waters
        solvated_positions : [n + 3(n_waters), 3] ndarray of Quantity nm
            Solvated positions
        solvated_system : openmm.System
            The parameterized system, containing a barostat if one was specified.
        """
        modeller = app.Modeller(topology, positions)
        hs = [atom for atom in modeller.topology.atoms() if atom.element.symbol in ['H'] and atom.residue.name != "MOL"]
        modeller.delete(hs)
        modeller.addHydrogens(forcefield=self._system_generator._forcefield)
        if self._solvate:
            print("preparing to add solvent")
            modeller.addSolvent(self._system_generator._forcefield, model=model, padding=self._padding)
            solvated_topology = modeller.getTopology()
            solvated_positions = modeller.getPositions()
            print("solvent added, parameterizing")
        else:
            print("Solvation disabled; skipping solvate step.")
            solvated_topology = topology
            solvated_positions = positions
        solvated_system = self._system_generator.build_system(solvated_topology)
        print("System parameterized")

        return solvated_topology, solvated_positions, solvated_system

    def _generate_ligand_only_topologies(self, old_positions, new_positions):
        """
        This method generates ligand-only topologies and positions from a TopologyProposal containing a solvated complex.
        The output of this method is then used when building the solvent-phase simulation with the same atom map.

        Parameters
        ----------
        topology_proposal : perses.rjmc.TopologyProposal
             TopologyProposal representing the solvated complex transformation

        Returns
        -------
        old_ligand_topology : app.Topology
            The old topology without the receptor or solvent
        new_ligand_topology : app.Topology
            The new topology without the receptor or solvent
        old_ligand_positions : [m, 3] ndarray of Quantity nm
            The positions of the old ligand without receptor or solvent
        new_ligand_positions : [n, 3] ndarray of Quantity nm
            The positions of the new ligand without receptor or solvent
        atom_map : dict of int: it
            The mapping between the two topologies without ligand or solvent.
        """
        old_complex = md.Topology.from_openmm(self._complex_topology_proposal.old_topology)
        new_complex = md.Topology.from_openmm(self._complex_topology_proposal.new_topology)

        complex_atom_map = self._complex_topology_proposal.old_to_new_atom_map

        old_mol_start_index, old_mol_len = self._complex_proposal_engine._find_mol_start_index(old_complex.to_openmm())
        new_mol_start_index, new_mol_len = self._complex_proposal_engine._find_mol_start_index(new_complex.to_openmm())

        old_pos = unit.Quantity(np.zeros([len(old_positions), 3]), unit=unit.nanometers)
        old_pos[:, :] = old_positions
        old_ligand_positions = old_pos[old_mol_start_index:(old_mol_start_index + old_mol_len), :]
        new_ligand_positions = new_positions[new_mol_start_index:(new_mol_start_index + new_mol_len), :]

        # atom_map_adjusted = {}

        # loop through the atoms in the map. If the old index is creater than the old_mol_start_index but less than that
        # plus the old mol length, then it is valid to include its adjusted value in the map.
        # for old_idx, new_idx in complex_atom_map.items():
        #    if old_idx > old_mol_start_index and old_idx < old_mol_len + old_mol_start_index:
        #        atom_map_adjusted[old_idx - old_mol_len] = new_idx - new_mol_start_index

        # subset the topologies:

        old_ligand_topology = old_complex.subset(old_complex.select("resname == 'MOL' "))
        new_ligand_topology = new_complex.subset(new_complex.select("resname == 'MOL' "))

        # solvate the old ligand topology:
        old_solvated_topology, old_solvated_positions, old_solvated_system = self._solvate_system(
            old_ligand_topology.to_openmm(), old_ligand_positions)

        old_solvated_md_topology = md.Topology.from_openmm(old_solvated_topology)

        # now remove the old ligand, leaving only the solvent
        solvent_only_topology = old_solvated_md_topology.subset(old_solvated_md_topology.select("not resname MOL"))

        # append the solvent to the new ligand-only topology:
        new_solvated_ligand_md_topology = new_ligand_topology.join(solvent_only_topology)
        nsl, b = new_solvated_ligand_md_topology.to_dataframe()
        # dirty hack because new_solvated_ligand_md_topology.to_openmm() was throwing bond topology error
        new_solvated_ligand_md_topology = md.Topology.from_dataframe(nsl, b)

        new_solvated_ligand_omm_topology = new_solvated_ligand_md_topology.to_openmm()
        new_solvated_ligand_omm_topology.setPeriodicBoxVectors(old_solvated_topology.getPeriodicBoxVectors())

        # create the new ligand system:
        new_solvated_system = self._system_generator.build_system(new_solvated_ligand_omm_topology)

        new_to_old_atom_map = {complex_atom_map[x] - new_mol_start_index: x - old_mol_start_index for x in
                               old_complex.select("resname == 'MOL' ") if x in complex_atom_map.keys()}
        # adjust the atom map to account for the presence of solvent degrees of freedom:
        # By design, all atoms after the ligands are water, and should be mapped.
        n_water_atoms = solvent_only_topology.to_openmm().getNumAtoms()
        for i in range(n_water_atoms):
            new_to_old_atom_map[new_mol_len + i] = old_mol_len + i

        # change the map to accomodate the TP:
        # new_to_old_atom_map = {value : key for key, value in atom_map_adjusted.items()}

        # make a TopologyProposal
        ligand_topology_proposal = TopologyProposal(new_topology=new_solvated_ligand_omm_topology,
                                                    new_system=new_solvated_system,
                                                    old_topology=old_solvated_topology, old_system=old_solvated_system,
                                                    new_to_old_atom_map=new_to_old_atom_map, old_chemical_state_key='A',
                                                    new_chemical_state_key='B')

        return ligand_topology_proposal, old_solvated_positions

    @property
    def complex_topology_proposal(self):
        return self._complex_topology_proposal

    @property
    def complex_old_positions(self):
        return self._complex_positions_old_solvated

    @property
    def complex_new_positions(self):
        return self._complex_positions_new_solvated

    @property
    def solvent_topology_proposal(self):
        return self._solvent_topology_proposal

    @property
    def solvent_old_positions(self):
        return self._old_solvent_positions

    @property
    def solvent_new_positions(self):
        return self._new_solvent_positions


class NonequilibriumSwitchingFEP(object):
    """
    This class manages Nonequilibrium switching based relative free energy calculations, carried out on a distributed computing framework.
    """

    def __init__(self, topology_proposal, pos_old, new_positions, use_dispersion_correction=False,
                 forward_functions=None, n_equil_steps=1000, ncmc_nsteps=100, nsteps_per_iteration=1,
                 temperature=300.0 * unit.kelvin, trajectory_directory=None, trajectory_prefix=None,
                 atom_selection="not water", scheduler_address=None, eq_splitting_string="V R O R V", neq_splitting_string="V R O H R V", measure_shadow_work=False, timestep=1.0*unit.femtoseconds):
        """
        Create an instance of the NonequilibriumSwitchingFEP driver class

        Parameters
        ----------
        topology_proposal : perses.rjmc.topology_proposal.TopologyProposal
            TopologyProposal object containing transformation of interest
        pos_old : [n, 3] ndarray unit.Quantity
            Positions of the old system.
        new_positions : [m, 3] ndarray unit.Quantity
            Positions of the new system
        use_dispersion_correction : bool, default False
            Whether to use the (expensive) dispersion correction
        forward_functions : dict of str: str, default None
            How each force's scaling parameter relates to the main lambda that is switched by the integrator.
        n_equil_steps : int, default 1000
            Number of equilibrium steps between switching events
        ncmc_nsteps : int, default 100
            Number of steps per NCMC trajectory
        nsteps_per_iteration : int, default one
            Number of steps to take per MCMove; this controls how often configurations are written out.
        temperature : float unit.Quantity
            Temperature at which to perform the simulation, default 300K
        trajectory_directory : str, default None
            Where to write out trajectories resulting from the calculation. If none, no writing is done.
        trajectory_prefix : str, default None
            What prefix to use for this calculation's trajectory files. If none, no writing is done.
        atom_selection : str, default not water
            MDTraj selection syntax for which atomic coordinates to save in the trajectories. Default strips
            all water.
        scheduler_address : str, default None
            The address of the dask scheduler. If None, local will be used.
        eq_splitting_string : str, default V R O R V
            The integrator splitting to use for equilibrium simulation
        neq_splitting_string : str, default V R O H R V
            The integrator splitting to use for the nonequilibrium simulation
        """
        if scheduler_address is None:
            self._map = map
            self._gather = lambda mapped_list: list(mapped_list)
        else:
            if scheduler_address == 'localhost':
                self._client = distributed.Client()
            else:
                self._client = distributed.Client(scheduler_address)
            self._map = self._client.map
            self._gather = self._client.gather

        # construct the hybrid topology factory object
        self._factory = HybridTopologyFactory(topology_proposal, pos_old, new_positions,
                                              use_dispersion_correction=use_dispersion_correction)

        # use default functions if none specified
        if forward_functions == None:
            self._forward_functions = python_hybrid_functions
        else:
            self._forward_functions = forward_functions

        self._reverse_functions = python_reverse_functions

        # setup splitting string:
        self._neq_splitting_string = neq_splitting_string
        self._eq_splitting_string = eq_splitting_string

        self._measure_shadow_work = measure_shadow_work

        # set up some class attributes
        self._hybrid_system = self._factory.hybrid_system
        self._initial_hybrid_positions = self._factory.hybrid_positions
        self._ncmc_nsteps = ncmc_nsteps
        self._nsteps_per_iteration = nsteps_per_iteration
        self._trajectory_prefix = trajectory_prefix
        self._trajectory_directory = trajectory_directory
        self._zero_endpoint_n_atoms = topology_proposal.n_atoms_old
        self._one_endpoint_n_atoms = topology_proposal.n_atoms_new
        self._atom_selection = atom_selection
        self._current_iteration = 0

        self._timestep = timestep

        if self._trajectory_directory and self._trajectory_prefix:
            self._write_traj = True
            self._trajectory_filename = {lambda_state: os.path.join(os.getcwd(), self._trajectory_directory,
                                                                    trajectory_prefix + "lambda%d" % lambda_state + ".h5")
                                         for lambda_state in [0, 1]}
            self._neq_traj_filename = {lambda_state: os.path.join(os.getcwd(), self._trajectory_directory,
                                                                  trajectory_prefix + ".{iteration}.neq.lambda%d" % lambda_state + ".h5")
                                       for lambda_state in [0, 1]}
        else:
            self._write_traj = False
            self._trajectory_filename = {0: None, 1: None}
            self._neq_traj_filename = {0: None, 1: None}

        # initialize lists for results
        self._total_work = {0: [], 1: []}
        self._reduced_potential_differences = {0: [], 1: []}

        # Set the number of times that the nonequilbrium move will have to be run in order to complete a protocol:
        if self._ncmc_nsteps % self._nsteps_per_iteration != 0:
            logging.warning(
                "The number of ncmc steps is not divisible by the number of steps per iteration. You may not have a full protocol.")
        self._n_neq_iterations_per_call = self._ncmc_nsteps // self._nsteps_per_iteration

        # For now, we will not vary this.
        self._n_eq_iterations_per_call = 1

        # create the thermodynamic state
        lambda_zero_alchemical_state = RelativeAlchemicalState.from_system(self._hybrid_system)
        lambda_one_alchemical_state = copy.deepcopy(lambda_zero_alchemical_state)

        lambda_zero_alchemical_state.set_alchemical_parameters(0.0)
        lambda_one_alchemical_state.set_alchemical_parameters(1.0)

        # ensure their states are set appropriately
        self._hybrid_alchemical_states = {0: lambda_zero_alchemical_state, 1: lambda_one_alchemical_state}

        # create the base thermodynamic state with the hybrid system
        self._thermodynamic_state = ThermodynamicState(self._hybrid_system, temperature=temperature)

        # Create thermodynamic states for the nonalchemical endpoints
        self._nonalchemical_thermodynamic_states = {
            0: ThermodynamicState(topology_proposal.old_system, temperature=temperature),
            1: ThermodynamicState(topology_proposal.new_system, temperature=temperature)}

        # Now create the compound states with different alchemical states
        self._hybrid_thermodynamic_states = {0: CompoundThermodynamicState(self._thermodynamic_state,
                                                                           composable_states=[
                                                                               self._hybrid_alchemical_states[0]]),
                                             1: CompoundThermodynamicState(copy.deepcopy(self._thermodynamic_state),
                                                                           composable_states=[
                                                                               self._hybrid_alchemical_states[1]])}

        self._ncmc_nsteps = ncmc_nsteps
        self._temperature = temperature

        # create the equilibrium MCMove
        self._n_equil_steps = n_equil_steps

        # set the SamplerState for the lambda 0 and 1 equilibrium simulations
        self._lambda_one_sampler_state = SamplerState(self._initial_hybrid_positions,
                                                      box_vectors=self._hybrid_system.getDefaultPeriodicBoxVectors())
        self._lambda_zero_sampler_state = copy.deepcopy(self._lambda_one_sampler_state)

        self._sampler_states = {0: SamplerState(self._initial_hybrid_positions,
                                                box_vectors=self._hybrid_system.getDefaultPeriodicBoxVectors()),
                                1: copy.deepcopy(self._lambda_one_sampler_state)}

        # initialize by minimizing
        self._equilibrium_results = [feptasks.EquilibriumResult(result, 0.0) for result in self.minimize()]

        # subset the topology appropriately:
        if atom_selection is not None:
            atom_selection_indices = self._factory.hybrid_topology.select(atom_selection)
            self._atom_selection_indices = atom_selection_indices
        else:
            self._atom_selection_indices = None

        print("Constructed")

    def minimize(self, max_steps=50):
        """
        Minimize both end states. This method updates the _sampler_state attributes for each lambda

        Parameters
        ----------
        max_steps : int, default 50
            max number of steps for openmm minimizer.
        """
        minimized = self._map(feptasks.minimize, self._hybrid_thermodynamic_states.values(),
                              self._sampler_states.values())
        _logger.info("Minimizing")
        return self._gather(minimized)

    def run(self, n_iterations=5):
        """
        Run one iteration of the nonequilibrium switching free energy calculations. This entails:

        - 1 iteration of equilibrium at lambda=0 and lambda=1
        - concurrency (parameter) many nonequilibrium trajectories in both forward and reverse
           (e.g., if concurrency is 5, then 5 forward and 5 reverse protocols will be run)
        - 1 iteration of equilibrium at lambda=0 and lambda=1

        Parameters
        ----------
        n_iterations : int, optional, default 5
            The number of times to run the entire sequence described above
        """
        endpoints = [0, 1]
        nsteps_equil = [self._n_equil_steps, self._n_equil_steps]
        hybrid_topology_list = [self._factory.hybrid_topology, self._factory.hybrid_topology]
        write_interval_list = [self._nsteps_per_iteration, self._nsteps_per_iteration]
        n_eq_iterations_per_call_list = [self._n_eq_iterations_per_call, self._n_eq_iterations_per_call]
        atom_indices_to_save_list = [self._atom_selection_indices, self._atom_selection_indices]
        hybrid_factory_list = [self._factory, self._factory]
        alchemical_functions = [self._forward_functions, self._reverse_functions]
        splitting = [self._neq_splitting_string, self._neq_splitting_string]
        eq_splitting = [self._eq_splitting_string, self._eq_splitting_string]
        nsteps_neq = [self._ncmc_nsteps, self._ncmc_nsteps]
        measure_shadow_work = [self._measure_shadow_work, self._measure_shadow_work]
        timestep = [self._timestep, self._timestep]
        write_configuration = [self._write_traj, self._write_traj]

        endpoint_perturbation_results_list = []
        nonequilibrium_results_list = []
        for i in range(n_iterations):

            if self._write_traj:
                equilibrium_trajectory_filenames = self._trajectory_filename.values()
                noneq_trajectory_filenames = [
                    self._neq_traj_filename[lambda_state].format(iteration=self._current_iteration) for lambda_state in
                    endpoints]
            else:
                equilibrium_trajectory_filenames = [None, None]
                noneq_trajectory_filenames = [None, None]

            # run a round of equilibrium
            self._equilibrium_results = self._gather(self._map(feptasks.run_equilibrium, self._equilibrium_results,
                                                               self._hybrid_thermodynamic_states.values(), nsteps_equil,
                                                               hybrid_topology_list, n_eq_iterations_per_call_list,
                                                               atom_indices_to_save_list,
                                                               equilibrium_trajectory_filenames, eq_splitting, timestep))

            # get the perturbations to nonalchemical states:
            endpoint_perturbation_results_mapped = self._map(feptasks.compute_nonalchemical_perturbation,
                                                             self._equilibrium_results, hybrid_factory_list,
                                                             self._nonalchemical_thermodynamic_states.values(),
                                                             endpoints)
            endpoint_perturbation_results_list.append(list(endpoint_perturbation_results_mapped))

            # run a round of nonequilibrium switching:
            nonequilibrium_results_list.append(
                self._map(feptasks.run_protocol, self._equilibrium_results, self._hybrid_thermodynamic_states.values(),
                          alchemical_functions, nsteps_neq, hybrid_topology_list, write_interval_list, splitting,
                          atom_indices_to_save_list, noneq_trajectory_filenames, write_configuration, timestep, measure_shadow_work))

            self._current_iteration += 1
            print(self._current_iteration)

        # after all tasks have been requested, retrieve the results:
        for i in range(n_iterations):
            self._equilibrium_results = self._gather(self._equilibrium_results)
            endpoint_perturbations = self._gather(endpoint_perturbation_results_list[i])
            nonequilibrium_results = self._gather(nonequilibrium_results_list[i])

            for lambda_state in [0, 1]:
                self._reduced_potential_differences[lambda_state].append(endpoint_perturbations[lambda_state])

                # for the nonequilibrium results, we have to access the last element of the cumulative work, since that
                # is the total work
                self._total_work[lambda_state].append(nonequilibrium_results[lambda_state].cumulative_work[-1])

    def equilibrate(self, n_iterations=100):
        """
        Run the equilibrium simulations a specified number of times without writing to a file. This can be used to equilibrate
        the simulation before beginning the free energy calculation.

        Parameters
        ----------
        n_iterations : int
            The number of times to apply the equilibrium MCMove
        """
        nsteps_equil = [self._n_equil_steps, self._n_equil_steps]
        hybrid_topology_list = [self._factory.hybrid_topology, self._factory.hybrid_topology]
        n_eq_iterations_per_call_list = [self._n_eq_iterations_per_call, self._n_eq_iterations_per_call]
        atom_indices_to_save_list = [self._atom_selection_indices, self._atom_selection_indices]
        eq_splitting = [self._eq_splitting_string, self._eq_splitting_string]
        timestep = [self._timestep, self._timestep]

        for i in range(n_iterations):

            if self._write_traj:
                equilibrium_trajectory_filenames = self._trajectory_filename.values()
            else:
                equilibrium_trajectory_filenames = [None, None]
            # run a round of equilibrium
            self._equilibrium_results = self._map(feptasks.run_equilibrium, self._equilibrium_results,
                                                  self._hybrid_thermodynamic_states.values(), nsteps_equil,
                                                  hybrid_topology_list, n_eq_iterations_per_call_list,
                                                  atom_indices_to_save_list, equilibrium_trajectory_filenames, eq_splitting, timestep)

    def _adjust_for_correlation(self, timeseries_array: np.array):
        """
        Compute statistical inefficiency for timeseries, returning the timeseries with burn in as well as
        the statistical inefficience and the max number of effective samples

        Parameters
        ----------
        timeseries_array : np.array
            Array of timeseries values

        Returns
        -------
        burned_in_series : np.array
            Array starting after burn in
        statistical_inefficiency : float
            Statistical inefficience of timeseries
        Neff_max : float
            Max number of uncorrelated samples
        """
        [t0, g, Neff_max] = pymbar.timeseries.detectEquilibration(timeseries_array)

        return timeseries_array[t0:], g, Neff_max

    def _endpoint_perturbations(self):
        """
        Compute the correlation-adjusted free energy at the endpoints to the nonalchemical systems.

        Returns
        -------
        df0, ddf0 : list of float
            endpoint pertubation with error for lambda 0, kT
        df1, ddf1 : list of float
            endpoint perturbation for lambda 1, kT
        """
        free_energies = []
        for lambda_endpoint in [0, 1]:
            work_array = np.array(self._reduced_potential_differences[lambda_endpoint])
            burned_in, statistical_inefficiency, Neff_max = self._adjust_for_correlation(work_array)

            _logger.info(
                "Number of effective samples of endpoint pertubation at lambda %d is %f" % (lambda_endpoint, Neff_max))

            df, ddf_raw = pymbar.EXP(burned_in)

            # correct by multiplying the stddev by the statistical inefficiency
            ddf_corrected = ddf_raw * np.sqrt(statistical_inefficiency)

            free_energies.append([df, ddf_corrected])

        return free_energies[0], free_energies[1]

    def _alchemical_free_energy(self):
        """
        Use BAR to compute the free energy between lambda 0 and lambda1

        Returns
        -------
        df : float
            Free energy, kT
        ddf_corrected : float
            Error in free energy, kT
        """
        statistical_inefficiencies = []
        work_arrays = []
        for lambda_endpoint in [0, 1]:
            work_array = np.array(self._total_work[lambda_endpoint])
            work_arrays.append(work_array)

            burned_in, statistical_inefficiency, Neff_max = self._adjust_for_correlation(work_array)

            _logger.info("Number of effective samples of switching at lambda %d is %f" % (lambda_endpoint, Neff_max))

            statistical_inefficiencies.append(statistical_inefficiency)

        # for now we'll take the max of the two to decide how to report the error
        statistical_inefficiency = max(statistical_inefficiencies)

        df, ddf_raw = pymbar.BAR(work_arrays[0], work_arrays[1])

        ddf_corrected = ddf_raw * np.sqrt(statistical_inefficiency)

        return df, ddf_corrected

    @property
    def current_free_energy_estimate(self):
        """
        Estimate the free energy based on currently available values
        """
        # Make sure the task queue is empty (all pending calcs are complete) before computing free energy
        # Make sure the task queue is empty (all pending calcs are complete) before computing free energy
        [[df0, ddf0], [df1, ddf1]] = self._endpoint_perturbations()
        [df, ddf] = self._alchemical_free_energy()

        ddf_overall = np.sqrt(ddf0 ** 2 + ddf1 ** 2 + ddf ** 2)
        return -df0 + df + df1, ddf_overall


class HybridCompatibilityMixin(object):
    """
    Mixin that allows the MultistateSampler to accommodate the situation where unsampled endpoints
    have a different number of degrees of freedom.
    """

    def __init__(self, *args, hybrid_factory=None, **kwargs):
        self._hybrid_factory = hybrid_factory
        super(HybridCompatibilityMixin, self).__init__(*args, **kwargs)

    def _compute_replica_energies(self, replica_id):
        """Compute the energy for the replica in every ThermodynamicState."""
        # Initialize replica energies for each thermodynamic state.
        energy_thermodynamic_states = np.zeros(self.n_states)
        energy_unsampled_states = np.zeros(len(self._unsampled_states))

        # Retrieve sampler state associated to this replica.
        sampler_state = self._sampler_states[replica_id]

        # Determine neighborhood
        state_index = self._replica_thermodynamic_states[replica_id]
        neighborhood = self._neighborhood(state_index)
        # Only compute energies over neighborhoods
        energy_neighborhood_states = energy_thermodynamic_states[neighborhood]  # Array, can be indexed like this
        neighborhood_thermodynamic_states = [self._thermodynamic_states[n] for n in neighborhood]  # List

        # Compute energy for all thermodynamic states.
        for idx, (energies, states) in enumerate([(energy_neighborhood_states, neighborhood_thermodynamic_states),
                                                  (energy_unsampled_states, self._unsampled_states)]):
            # Group thermodynamic states by compatibility.
            compatible_groups, original_indices = openmmtools.states.group_by_compatibility(states)

            # Are we treating the unsampled states? if so, idx will be one:
            if idx == 1:
                unsampled_state = True
            else:
                unsampled_state = False

            # Compute the reduced potentials of all the compatible states.
            for compatible_group, state_indices in zip(compatible_groups, original_indices):
                # Get the context, any Integrator works.
                context, integrator = cache.global_context_cache.get_context(compatible_group[0])

                # Are we trying to compute a potential at an unsampled (different number of particles) state?
                if unsampled_state:
                    if state_indices[0] == 0:
                        positions = self._hybrid_factory.old_positions(sampler_state.positions)
                    elif state_indices[0] == 1:
                        positions = self._hybrid_factory.new_positions(sampler_state.positions)
                    else:
                        raise ValueError("This mixin isn't defined for more than two unsampled states")

                    box_vectors = sampler_state.box_vectors

                    context.setPositions(positions)
                    context.setPeriodicBoxVectors(*box_vectors)
                else:
                    # Update positions and box vectors. We don't need
                    # to set Context velocities for the potential.
                    sampler_state.apply_to_context(context, ignore_velocities=True)

                # Compute and update the reduced potentials.
                compatible_energies = openmmtools.states.ThermodynamicState.reduced_potential_at_states(
                    context, compatible_group)
                for energy_idx, state_idx in enumerate(state_indices):
                    energies[state_idx] = compatible_energies[energy_idx]

        # Return the new energies.
        return energy_neighborhood_states, energy_unsampled_states

    @property
    def options(self):
        return {"number_of_iterations": self.number_of_iterations}


class HybridSAMSSampler(HybridCompatibilityMixin, sams.SAMSSampler):
    """
    SAMSSampler that supports unsampled end states with a different number of positions
    """

    def __init__(self, *args, hybrid_factory=None, **kwargs):
        super(HybridSAMSSampler, self).__init__(*args, hybrid_factory=hybrid_factory, **kwargs)
        self._factory = hybrid_factory

    def setup(self, n_states, temperature, storage_file):
        hybrid_system = self._factory.hybrid_system
        initial_hybrid_positions = self._factory.hybrid_positions
        lambda_zero_alchemical_state = RelativeAlchemicalState.from_system(hybrid_system)
        #lambda_zero_alchemical_state.set_alchemical_parameters(1.0)

        thermostate = states.ThermodynamicState(hybrid_system, temperature=temperature)
        compound_thermodynamic_state = states.CompoundThermodynamicState(thermostate, composable_states=[lambda_zero_alchemical_state])

        thermodynamic_state_list = [compound_thermodynamic_state]

        lambda_values = np.linspace(0.,1.,n_states)
        for lambda_val in lambda_values:
            compound_thermodynamic_state_copy = copy.deepcopy(compound_thermodynamic_state)
            compound_thermodynamic_state_copy.set_alchemical_parameters(lambda_val)
            thermodynamic_state_list.append(compound_thermodynamic_state_copy)

        nonalchemical_thermodynamic_states = [
            states.ThermodynamicState(self._factory._old_system, temperature=temperature),
            states.ThermodynamicState(self._factory._new_system, temperature=temperature)]
        sampler_state = states.SamplerState(initial_hybrid_positions,
                                            box_vectors=hybrid_system.getDefaultPeriodicBoxVectors())

        reporter = storage_file

        self.create(thermodynamic_states=thermodynamic_state_list, sampler_states=sampler_state,
                    storage=reporter, unsampled_thermodynamic_states=nonalchemical_thermodynamic_states)


class HybridRepexSampler(HybridCompatibilityMixin, replicaexchange.ReplicaExchangeSampler):
    """
    ReplicaExchangeSampler that supports unsampled end states with a different number of positions
    """

    def __init__(self, *args, hybrid_factory=None, **kwargs):
        super(HybridRepexSampler, self).__init__(*args, hybrid_factory=hybrid_factory, **kwargs)


def run_setup(setup_options):
    """
    Run the setup pipeline and return the relevant setup objects based on a yaml input file.

    Parameters
    ----------
    setup_options : dict
        result of loading yaml input file

    Returns
    -------
    fe_setup : NonequilibriumFEPSetup
        The setup class for this calculation
    ne_fep : NonequilibriumSwitchingFEP
        The nonequilibrium driver class
    """
    # We'll need the protein PDB file (without missing atoms)
    try:
        protein_pdb_filename = setup_options['protein_pdb']
        receptor_mol2 = None
    except KeyError:
        try:
            receptor_mol2 = setup_options['receptor_mol2']
            protein_pdb_filename = None
        except KeyError as e:
            print("Either protein_pdb or receptor_mol2 must be specified")
            raise e

    # And a ligand file containing the pair of ligands between which we will transform
    ligand_file = setup_options['ligand_file']

    # get the indices of ligands out of the file:
    old_ligand_index = setup_options['old_ligand_index']
    new_ligand_index = setup_options['new_ligand_index']

    forcefield_files = setup_options['forcefield_files']

    # get the simulation parameters
    try:
        solvate = setup_options['solvate']
    except KeyError:
        solvate = True


    if "timestep" in setup_options:
        timestep = setup_options['timestep'] * unit.femtoseconds
    else:
        timestep = 1.0 * unit.femtoseconds

    if "neq_splitting" in setup_options:
        neq_splitting = setup_options['neq_splitting']

        try:
            eq_splitting = setup_options['eq_splitting']
        except KeyError as e:
            print("If you specify a nonequilibrium splitting string, you must also specify an equilibrium one.")
            raise e

    else:
        eq_splitting = "V R O R V"
        neq_splitting = "V R O H R V"

    if "measure_shadow_work" in setup_options:
        measure_shadow_work = setup_options['measure_shadow_work']
    else:
        measure_shadow_work = False

    pressure = setup_options['pressure'] * unit.atmosphere
    temperature = setup_options['temperature'] * unit.kelvin
    solvent_padding_angstroms = setup_options['solvent_padding'] * unit.angstrom

    setup_pickle_file = setup_options['save_setup_pickle_as']
    trajectory_directory = setup_options['trajectory_directory']
    try:
        atom_map_file = setup_options['atom_map']
        with open(atom_map_file, 'r') as f:
            atom_map = {int(x.split()[0]): int(x.split()[1]) for x in f.readlines()}
    except Exception:
        atom_map=None

    if 'topology_proposal' not in setup_options:
        fe_setup = NonequilibriumFEPSetup(ligand_file, old_ligand_index, new_ligand_index, forcefield_files,
                                          protein_pdb_filename=protein_pdb_filename,
                                          receptor_mol2_filename=receptor_mol2, pressure=pressure,
                                          temperature=temperature, solvent_padding=solvent_padding_angstroms,
                                          solvate=solvate, atom_map=atom_map)

        pickle_outfile = open(os.path.join(os.getcwd(), trajectory_directory, setup_pickle_file), 'wb')

        try:
            pickle.dump(fe_setup, pickle_outfile)
        except Exception as e:
            print(e)
            print("Unable to save setup object as a pickle")
        finally:
            pickle_outfile.close()

        print("Setup object has been created.")

        top_prop = dict()
        top_prop['complex_topology_proposal'] = fe_setup.complex_topology_proposal
        top_prop['complex_old_positions'] = fe_setup.complex_old_positions
        top_prop['complex_new_positions'] = fe_setup.complex_new_positions
        top_prop['solvent_topology_proposal'] = fe_setup.solvent_topology_proposal
        top_prop['solvent_old_positions'] = fe_setup.solvent_old_positions
        top_prop['solvent_new_positions'] = fe_setup.solvent_new_positions

    else:
        top_prop = np.load(setup_options['topology_proposal']).item()

    n_steps_per_move_application = setup_options['n_steps_per_move_application']
    trajectory_directory = setup_options['trajectory_directory']
    trajectory_prefix = setup_options['trajectory_prefix']

    if 'atom_selection' in setup_options:
        atom_selection = setup_options['atom_selection']
    else:
        atom_selection = None

    if 'phases' in setup_options:
        phases = setup_options['phases']
    else:
        phases = ['complex', 'solvent']
    if setup_options['fe_type'] == 'nonequilibrium':
        n_equilibrium_steps_per_iteration = setup_options['n_equilibrium_steps_per_iteration']

        n_steps_ncmc_protocol = setup_options['n_steps_ncmc_protocol']
        scheduler_address = setup_options['scheduler_address']

        ne_fep = dict()
        for phase in phases:
            ne_fep[phase] = NonequilibriumSwitchingFEP(top_prop['%s_topology_proposal' % phase],
                                                       top_prop['%s_old_positions' % phase],
                                                       top_prop['%s_new_positions' % phase],
                                                       n_equil_steps=n_equilibrium_steps_per_iteration,
                                                       ncmc_nsteps=n_steps_ncmc_protocol,
                                                       nsteps_per_iteration=n_steps_per_move_application,
                                                       temperature=temperature,
                                                       trajectory_directory=trajectory_directory,
                                                       trajectory_prefix='-'.join([trajectory_prefix, '%s' % phase]),
                                                       atom_selection=atom_selection,
                                                       scheduler_address=scheduler_address, eq_splitting_string=eq_splitting,
                                                       neq_splitting_string=neq_splitting,
                                                       timestep=timestep,
                                                       measure_shadow_work=measure_shadow_work)

        print("Nonequilibrium switching driver class constructed")

        return {'topology_proposals': top_prop, 'ne_fep': ne_fep}

    else:
        n_states = setup_options['n_states']
        checkpoint_interval = setup_options['checkpoint_interval']
        htf = dict()
        hss = dict()
        for phase in phases:
            htf[phase] = HybridTopologyFactory(top_prop['%s_topology_proposal' % phase],
                                               top_prop['%s_old_positions' % phase],
<<<<<<< HEAD
                                               top_prop['%s_new_positions' % phase], softcore_method='amber')

=======
                                               top_prop['%s_new_positions' % phase])
            
>>>>>>> 1973bc93
            if atom_selection:
                selection_indices = htf[phase].hybrid_topology.select(atom_selection)
            else:
                selection_indices = None

            storage_name = str(trajectory_directory)+'/'+str(trajectory_prefix)+'-'+str(phase)+'.nc'
            reporter = MultiStateReporter(storage_name, analysis_particle_indices=selection_indices,
                                          checkpoint_interval=checkpoint_interval)

            hss[phase] = HybridSAMSSampler(mcmc_moves=mcmc.LangevinSplittingDynamicsMove(timestep=timestep,
                                                                                         collision_rate=5.0 / unit.picosecond,
                                                                                         n_steps=n_steps_per_move_application,
                                                                                         reassign_velocities=False,
                                                                                         n_restart_attempts=6,
                                                                                         splitting="V R R R O R R R V"),
                                           hybrid_factory=htf[phase], online_analysis_interval=10,
                                           online_analysis_target_error=0.2, online_analysis_minimum_iterations=10)
            hss[phase].setup(n_states=n_states, temperature=temperature, storage_file=reporter)

        return {'topology_proposals': top_prop, 'hybrid_topology_factories': htf, 'hybrid_sams_samplers': hss}<|MERGE_RESOLUTION|>--- conflicted
+++ resolved
@@ -1056,13 +1056,8 @@
         for phase in phases:
             htf[phase] = HybridTopologyFactory(top_prop['%s_topology_proposal' % phase],
                                                top_prop['%s_old_positions' % phase],
-<<<<<<< HEAD
-                                               top_prop['%s_new_positions' % phase], softcore_method='amber')
-
-=======
                                                top_prop['%s_new_positions' % phase])
-            
->>>>>>> 1973bc93
+
             if atom_selection:
                 selection_indices = htf[phase].hybrid_topology.select(atom_selection)
             else:
