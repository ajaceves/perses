--- conflicted
+++ resolved
@@ -2558,11 +2558,7 @@
         print(environment)
         testsystem.exen_samplers[environment].pdbfile = open('abl-imatinib-constph-%s.pdb' % environment, 'w')
         testsystem.exen_samplers[environment].geometry_pdbfile = open('abl-imatinib-constph-%s-geometry-proposals.pdb' % environment, 'w')
-<<<<<<< HEAD
         testsystem.exen_samplers[environment].ncmc_engine.nsteps = 500
-=======
-        testsystem.exen_samplers[environment].ncmc_engine.nsteps = 10000
->>>>>>> 6f52bfe0
         testsystem.exen_samplers[environment].ncmc_engine.timestep = 1.0 * unit.femtoseconds
         testsystem.exen_samplers[environment].ncmc_engine.softcore_alpha = 0.5
         testsystem.exen_samplers[environment].ncmc_engine.softcore_beta = 0.5 # soften electrostatics
@@ -2579,11 +2575,7 @@
 
     # Run ligand in solvent constant-pH sampler calibration
     testsystem.sams_samplers['explicit-inhibitor'].verbose=True
-<<<<<<< HEAD
     testsystem.sams_samplers['explicit-inhibitor'].run(niterations=500)
-=======
-    testsystem.sams_samplers['explicit-inhibitor'].run(niterations=1000)
->>>>>>> 6f52bfe0
 
     # Run constant-pH sampler
     testsystem.designer.verbose = True
