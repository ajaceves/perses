"""
This contains the base class for the geometry engine, which proposes new positions
for each additional atom that must be added.
"""
from simtk import unit

import numpy as np
import collections
import functools

from perses.storage import NetCDFStorage, NetCDFStorageView

################################################################################
# Initialize logging
################################################################################

import logging
logging.basicConfig(level = logging.NOTSET)
_logger = logging.getLogger("geometry")
_logger.setLevel(logging.INFO)

################################################################################
# Suppress matplotlib logging
################################################################################

mpl_logger = logging.getLogger('matplotlib')
mpl_logger.setLevel(logging.WARNING)


################################################################################
# Constants
################################################################################

LOG_ZERO = -1.0e+6
ENERGY_MISMATCH_RATIO_THRESHOLD = 1e-3

################################################################################
# Utility methods
################################################################################

def check_dimensionality(quantity, compatible_units):
    """
    Ensure that the specified quantity has units compatible with specified unit.

    Parameters
    ----------
    quantity : simtk.unit.Quantity or float
        The quantity to be checked
    compatible_units : simtk.unit.Quantity or simtk.unit.Unit or float
        Ensure ``quantity`` is either float or numpy array (if ``float`` specified) or is compatible with the specified units

    Raises
    ------
    ValueError if the specified quantity does not have the appropriate dimensionality or type

    Returns
    -------
    is_compatible : bool
        Returns True if dimensionality is as requested

    """
    if unit.is_quantity(compatible_units) or unit.is_unit(compatible_units):
        from simtk.unit.quantity import is_dimensionless
        if not is_dimensionless(quantity / compatible_units):
            raise ValueError('{} does not have units compatible with expected {}'.format(quantity, compatible_units))
    elif compatible_units == float:
        if not (isinstance(quantity, float) or isinstance(quantity, np.ndarray)):
            raise ValueError("'{}' expected to be a float, but was instead {}".format(quantity, type(quantity)))
    else:
        raise ValueError("Don't know how to handle compatible_units of {}".format(compatible_units))

    # Units are compatible if they pass this point
    return True

class GeometryEngine(object):
    """
    This is the base class for the geometry engine.

    Arguments
    ---------
    metadata : dict
        GeometryEngine-related metadata as a dict
    """

    def __init__(self, metadata=None, storage=None):
        # TODO: Either this base constructor should be called by subclasses, or we should remove its arguments.
        pass

    def propose(self, top_proposal, current_positions, beta):
        """
        Make a geometry proposal for the appropriate atoms.

        Arguments
        ----------
        top_proposal : TopologyProposal object
            Object containing the relevant results of a topology proposal
        beta : float
            The inverse temperature

        Returns
        -------
        new_positions : [n, 3] ndarray
            The new positions of the system
        """
        return np.array([0.0,0.0,0.0])

    def logp_reverse(self, top_proposal, new_coordinates, old_coordinates, beta):
        """
        Calculate the logp for the given geometry proposal

        Arguments
        ----------
        top_proposal : TopologyProposal object
            Object containing the relevant results of a topology proposal
        new_coordinates : [n, 3] np.ndarray
            The coordinates of the system after the proposal
        old_coordiantes : [n, 3] np.ndarray
            The coordinates of the system before the proposal
        direction : str, either 'forward' or 'reverse'
            whether the transformation is for the forward NCMC move or the reverse
        beta : float
            The inverse temperature

        Returns
        -------
        logp : float
            The log probability of the proposal for the given transformation
        """
        return 0.0


class FFAllAngleGeometryEngine(GeometryEngine):
    """
    This is an implementation of GeometryEngine which uses all valence terms and OpenMM

    Parameters
    ----------
    use_sterics : bool, optional, default=False
        If True, sterics will be used in proposals to minimize clashes.
        This may significantly slow down the simulation, however.
    neglect_angles : bool, optional, default = True
        whether to ignore and report on theta angle potentials that add variance to the work

    """
    def __init__(self, metadata=None, use_sterics=False, n_bond_divisions=1000, n_angle_divisions=180, n_torsion_divisions=360, verbose=True, storage=None, bond_softening_constant=1.0, angle_softening_constant=1.0, neglect_angles = False):
        self._metadata = metadata
        self.write_proposal_pdb = False # if True, will write PDB for sequential atom placements
        self.pdb_filename_prefix = 'geometry-proposal' # PDB file prefix for writing sequential atom placements
        self.nproposed = 0 # number of times self.propose() has been called
        self.verbose = verbose
        self.use_sterics = use_sterics
<<<<<<< HEAD
        # if self.use_sterics: #not currently supported
        #     raise Exception("steric contributions are not currently supported.")
=======
        if self.use_sterics: #not currently supported
            raise Exception("steric contributions are not currently supported.")
>>>>>>> 07f4607c

        self._n_bond_divisions = n_bond_divisions
        self._n_angle_divisions = n_angle_divisions
        self._n_torsion_divisions = n_torsion_divisions
        self._bond_softening_constant = bond_softening_constant
        self._angle_softening_constant = angle_softening_constant
        if storage:
            self._storage = NetCDFStorageView(modname="GeometryEngine", storage=storage)
        else:
            self._storage = None
        self.neglect_angles = neglect_angles

    def propose(self, top_proposal, current_positions, beta):
        """
        Make a geometry proposal for the appropriate atoms.

        Arguments
        ----------
        top_proposal : TopologyProposal object
            Object containing the relevant results of a topology proposal
        current_positions : simtk.unit.Quantity with shape (n_atoms, 3) with units compatible with nanometers
            The current positions
        beta : simtk.unit.Quantity with units compatible with 1/(kilojoules_per_mole)
            The inverse thermal energy

        Returns
        -------
        new_positions : [n, 3] ndarray
            The new positions of the system
        logp_proposal : float
            The log probability of the forward-only proposal
        """
        _logger.info("propose: performing forward proposal")
        # Ensure positions have units compatible with nanometers
        check_dimensionality(current_positions, unit.nanometers)
        check_dimensionality(beta, unit.kilojoules_per_mole**(-1))

        # TODO: Change this to use md_unit_system instead of hard-coding nanometers
        if not top_proposal.unique_new_atoms:
            _logger.info("propose: there are no unique new atoms; logp_proposal = 0.0.")
            # If there are no unique new atoms, return new positions in correct order for new topology object and log probability of zero
            # TODO: Carefully check this
            import parmed
            structure = parmed.openmm.load_topology(top_proposal.old_topology, top_proposal._old_system)
            atoms_with_positions = [ structure.atoms[atom_idx] for atom_idx in top_proposal.new_to_old_atom_map.keys() ]
            new_positions = self._copy_positions(atoms_with_positions, top_proposal, current_positions)
            logp_proposal, rjmc_info, atoms_with_positions_reduced_potential, final_context_reduced_potential, neglected_angle_terms = 0.0, None, None, None, None
        else:
            _logger.info("propose: unique new atoms detected; proceeding to _logp_propose...")
            logp_proposal, new_positions, rjmc_info, atoms_with_positions_reduced_potential, final_context_reduced_potential, neglected_angle_terms = self._logp_propose(top_proposal, current_positions, beta, direction='forward')
            self.nproposed += 1

        check_dimensionality(new_positions, unit.nanometers)
        check_dimensionality(logp_proposal, float)

        #define forward attributes
        self.forward_rjmc_info = rjmc_info
        self.forward_atoms_with_positions_reduced_potential, self.forward_final_context_reduced_potential = atoms_with_positions_reduced_potential, final_context_reduced_potential
        self.forward_neglected_angle_terms = neglected_angle_terms

        return new_positions, logp_proposal


    def logp_reverse(self, top_proposal, new_coordinates, old_coordinates, beta):
        """
        Calculate the logp for the given geometry proposal

        Arguments
        ----------
        top_proposal : TopologyProposal object
            Object containing the relevant results of a topology proposal
        new_coordinates : simtk.unit.Quantity with shape (n_atoms, 3) with units compatible with nanometers
            The coordinates of the system after the proposal
        old_coordiantes : simtk.unit.Quantity with shape (n_atoms, 3) with units compatible with nanometers
            The coordinates of the system before the proposal
        beta : simtk.unit.Quantity with units compatible with 1/(kilojoules_per_mole)
            The inverse thermal energy

        Returns
        -------
        logp : float
            The log probability of the proposal for the given transformation
        """
        _logger.info("logp_reverse: performing reverse proposal")
        check_dimensionality(new_coordinates, unit.nanometers)
        check_dimensionality(old_coordinates, unit.nanometers)
        check_dimensionality(beta, unit.kilojoules_per_mole**(-1))

        # If there are no unique old atoms, the log probability is zero.
        if not top_proposal.unique_old_atoms:
            _logger.info("logp_reverse: there are no unique old atoms; logp_proposal = 0.0.")
            #define reverse attributes
            self.reverse_new_positions, self.reverse_rjmc_info, self.reverse_atoms_with_positions_reduced_potential, self.reverse_final_context_reduced_potential, self.reverse_neglected_angle_terrm = None, None, None, None, None
            return 0.0

        # Compute log proposal probability for reverse direction
        _logger.info("logp_reverse: unique new atoms detected; proceeding to _logp_propose...")
        logp_proposal, new_positions, rjmc_info, atoms_with_positions_reduced_potential, final_context_reduced_potential, neglected_angle_terms = self._logp_propose(top_proposal, old_coordinates, beta, new_positions=new_coordinates, direction='reverse')
        self.reverse_new_positions, self.reverse_rjmc_info = new_positions, rjmc_info
        self.reverse_atoms_with_positions_reduced_potential, self.reverse_final_context_reduced_potential = atoms_with_positions_reduced_potential, final_context_reduced_potential
        self.reverse_neglected_angle_terms = neglected_angle_terms
        check_dimensionality(logp_proposal, float)
        return logp_proposal

    def _write_partial_pdb(self, pdbfile, topology, positions, atoms_with_positions, model_index):
        """
        Write the subset of the molecule for which positions are defined.

        Parameters
        ----------
        pdbfile : file-like object
            The open file-like object for the PDB file being written
        topology : simtk.openmm.Topology
            The OpenMM Topology object
        positions : simtk.unit.Quantity of shape (n_atoms, 3) with units compatible with nanometers
            The positions
        atoms_with_positions : list of parmed.Atom
            parmed Atom objects for which positions have been defined
        model_index : int
            The MODEL index for the PDB file to use

        """
        check_dimensionality(positions, unit.nanometers)

        from simtk.openmm.app import Modeller
        modeller = Modeller(topology, positions)
        atom_indices_with_positions = [ atom.idx for atom in atoms_with_positions ]
        atoms_to_delete = [ atom for atom in modeller.topology.atoms() if (atom.index not in atom_indices_with_positions) ]
        modeller.delete(atoms_to_delete)

        pdbfile.write('MODEL %5d\n' % model_index)
        from simtk.openmm.app import PDBFile
        PDBFile.writeFile(modeller.topology, modeller.positions, file=pdbfile)
        pdbfile.flush()
        pdbfile.write('ENDMDL\n')

    def _logp_propose(self, top_proposal, old_positions, beta, new_positions=None, direction='forward'):
        """
        This is an INTERNAL function that handles both the proposal and the logp calculation,
        to reduce code duplication. Whether it proposes or just calculates a logp is based on
        the direction option. Note that with respect to "new" and "old" terms, "new" will always
        mean the direction we are proposing (even in the reverse case), so that for a reverse proposal,
        this function will still take the new coordinates as new_coordinates

        Parameters
        ----------
        top_proposal : topology_proposal.TopologyProposal object
            topology proposal containing the relevant information
        old_positions : simtk.unit.Quantity with shape (n_atoms, 3) with units compatible with nanometers
            The coordinates of the system before the proposal
        beta : simtk.unit.Quantity with units compatible with 1/(kilojoules_per_mole)
            The inverse thermal energy
        new_positions : simtk.unit.Quantity with shape (n_atoms, 3) with units compatible with nanometers, optional, default=None
            The coordinates of the system after the proposal, or None for forward proposals
        direction : str
            Whether to make a proposal ('forward') or just calculate logp ('reverse')

        Returns
        -------
        logp_proposal : float
            the logp of the proposal
        new_positions : simtk.unit.Quantity with shape (n_atoms, 3) with units compatible with nanometers
            The new positions (same as input if direction='reverse')
        rjmc_info: list
            List of proposal information, of form [atom.idx, u_r, u_theta, r, theta, phi, logp_r, logp_theta, logp_phi, np.log(detJ), added_energy, proposal_prob]
        atoms_with_positions_reduced_potential : float
            energy of core atom configuration (i.e. before any proposal is made).
        final_context_reduced_potential : float
            enery of final system (corrected for valence-only and whether angles are neglected).  In reverse regime, this is the old system.
        neglected_angle_terms : list of ints
            list of indices corresponding to the angle terms in the corresponding system that are neglected (i.e. which are to be
            placed into the lambda perturbation scheme)
        """
        _logger.info("Conducting forward proposal...")
        import copy
        from perses.tests.utils import compute_potential_components
        # Ensure all parameters have the expected units
        check_dimensionality(old_positions, unit.angstroms)
        if new_positions is not None:
            check_dimensionality(new_positions, unit.angstroms)

        # Determine order in which atoms (and the torsions they are involved in) will be proposed
        _logger.info("Computing proposal order with NetworkX...")
        proposal_order_tool = NetworkXProposalOrder(top_proposal, direction=direction)
        torsion_proposal_order, logp_choice = proposal_order_tool.determine_proposal_order()
        atom_proposal_order = [ torsion[0] for torsion in torsion_proposal_order ]
        _logger.info(f"number of atoms to be placed: {len(atom_proposal_order)}")
        _logger.info(f"Atom index proposal order is {atom_proposal_order}")

        growth_parameter_name = 'growth_stage'
        if direction=="forward":
            _logger.info("direction of proposal is forward; creating atoms_with_positions and new positions from old system/topology...")
            # Find and copy known positions to match new topology
            import parmed
            structure = parmed.openmm.load_topology(top_proposal.new_topology, top_proposal.new_system)
            atoms_with_positions = [structure.atoms[atom_idx] for atom_idx in top_proposal.new_to_old_atom_map.keys()]
            new_positions = self._copy_positions(atoms_with_positions, top_proposal, old_positions)
            self._new_posits = copy.deepcopy(new_positions)

            # Create modified System object
            _logger.info("creating growth system...")
            growth_system_generator = GeometrySystemGenerator(top_proposal.new_system, torsion_proposal_order, global_parameter_name=growth_parameter_name, reference_topology=top_proposal.new_topology, use_sterics=self.use_sterics, neglect_angles = self.neglect_angles)
            growth_system = growth_system_generator.get_modified_system()

        elif direction=='reverse':
            _logger.info("direction of proposal is reverse; creating atoms_with_positions from old system/topology")
            if new_positions is None:
                raise ValueError("For reverse proposals, new_positions must not be none.")

            # Find and copy known positions to match old topology
            import parmed
            structure = parmed.openmm.load_topology(top_proposal.old_topology, top_proposal.old_system)
            atoms_with_positions = [structure.atoms[atom_idx] for atom_idx in top_proposal.old_to_new_atom_map.keys()]

            # Create modified System object
            _logger.info("creating growth system...")
            growth_system_generator = GeometrySystemGenerator(top_proposal.old_system, torsion_proposal_order, global_parameter_name=growth_parameter_name, reference_topology=top_proposal.old_topology, use_sterics=self.use_sterics, neglect_angles = self.neglect_angles)
            growth_system = growth_system_generator.get_modified_system()
        else:
            raise ValueError("Parameter 'direction' must be forward or reverse")

        # Define a system for the core atoms before new atoms are placed
        self.atoms_with_positions_system = growth_system_generator._atoms_with_positions_system

        # Get the angle terms that are neglected from the growth system
        neglected_angle_terms = growth_system_generator.neglected_angle_terms
        _logger.info(f"neglected angle terms include {neglected_angle_terms}")

        # Rename the logp_choice from the NetworkXProposalOrder for the purpose of adding logPs in the growth stage
        logp_proposal = np.sum(np.array(logp_choice))
        _logger.info(f"log probability choice of torsions and atom order: {logp_proposal}")

        if self._storage:
            self._storage.write_object("{}_proposal_order".format(direction), proposal_order_tool, iteration=self.nproposed)

        if self.use_sterics:
            platform_name = 'CPU' # faster when sterics are in use
        else:
            platform_name = 'Reference' # faster when only valence terms are in use

        # Create an OpenMM context
        from simtk import openmm
        _logger.info("creating platform, integrators, and contexts; setting growth parameter")
        platform = openmm.Platform.getPlatformByName(platform_name)
        integrator = openmm.VerletIntegrator(1*unit.femtoseconds)
        atoms_with_positions_system_integrator = openmm.VerletIntegrator(1*unit.femtoseconds)
        final_system_integrator = openmm.VerletIntegrator(1*unit.femtoseconds)
        context = openmm.Context(growth_system, integrator, platform)
        growth_system_generator.set_growth_parameter_index(len(atom_proposal_order)+1, context)
        growth_parameter_value = 1 # Initialize the growth_parameter value before the atom placement loop

        # In the forward direction, atoms_with_positions_system considers the atoms_with_positions
        # In the reverse direction, atoms_with_positions_system considers the old_positions of atoms in the
        atoms_with_positions_context = openmm.Context(self.atoms_with_positions_system, atoms_with_positions_system_integrator, platform)
        if direction == 'forward':
            _logger.info("setting atoms_with_positions context new positions")
            atoms_with_positions_context.setPositions(new_positions)
        else:
            _logger.info("setting atoms_with_positions context old positions")
            atoms_with_positions_context.setPositions(old_positions)

        #Print the energy of the system before unique_new/old atoms are placed...
        state = atoms_with_positions_context.getState(getEnergy=True)
        atoms_with_positions_reduced_potential = beta*state.getPotentialEnergy()
        atoms_with_positions_reduced_potential_components = [(force, energy*beta) for force, energy in compute_potential_components(atoms_with_positions_context)]

        # Place each atom in predetermined order
        _logger.info("There are {} new atoms".format(len(atom_proposal_order)))

        rjmc_info = list()
        energy_logger = [] #for bookkeeping per_atom energy reduced potentials

        for torsion_atom_indices, proposal_prob in zip(torsion_proposal_order, logp_choice):

<<<<<<< HEAD
            _logger.debug(f"Proposing torsion {torsion_atom_indices} with proposal probability {proposal_prob}")
=======
            _logger.info(f"Proposing torsion {torsion_atom_indices} with proposal probability {proposal_prob}")
>>>>>>> 07f4607c

            # Get parmed Structure Atom objects associated with torsion
            atom, bond_atom, angle_atom, torsion_atom = [ structure.atoms[index] for index in torsion_atom_indices ]

            # Activate the new atom interactions
            growth_system_generator.set_growth_parameter_index(growth_parameter_value, context=context)

            # Get internal coordinates if direction is reverse
            if direction == 'reverse':
                atom_coords, bond_coords, angle_coords, torsion_coords = [ old_positions[index] for index in torsion_atom_indices ]
                internal_coordinates, detJ = self._cartesian_to_internal(atom_coords, bond_coords, angle_coords, torsion_coords)
                # Extract dimensionless internal coordinates
                r, theta, phi = internal_coordinates[0], internal_coordinates[1], internal_coordinates[2] # dimensionless
<<<<<<< HEAD
                _logger.debug(f"\treverse proposal: r = {r}; theta = {theta}; phi = {phi}")
=======
                _logger.info(f"\treverse proposal: r = {r}; theta = {theta}; phi = {phi}")
>>>>>>> 07f4607c

            bond = self._get_relevant_bond(atom, bond_atom)

            if bond is not None:
                if direction == 'forward':
                    r = self._propose_bond(bond, beta, self._n_bond_divisions)
<<<<<<< HEAD
                    _logger.debug(f"\tproposing forward bond of {r}.")

                logp_r = self._bond_logp(r, bond, beta, self._n_bond_divisions)
                _logger.debug(f"\tlogp_r = {logp_r}.")
=======
                    _logger.info(f"\tproposing forward bond of {r}.")

                logp_r = self._bond_logp(r, bond, beta, self._n_bond_divisions)
                _logger.info(f"\tlogp_r = {logp_r}.")
>>>>>>> 07f4607c

                # Retrieve relevant quantities for valence bond and compute u_r
                r0, k = bond.type.req, bond.type.k * self._bond_softening_constant
                sigma_r = unit.sqrt((1.0/(beta*k)))
                r0, k, sigma_r = r0.value_in_unit_system(unit.md_unit_system), k.value_in_unit_system(unit.md_unit_system), sigma_r.value_in_unit_system(unit.md_unit_system)
                u_r = 0.5*((r - r0)/sigma_r)**2
<<<<<<< HEAD
                _logger.debug(f"\treduced r potential = {u_r}.")
=======
                _logger.info(f"\treduced r potential = {u_r}.")
>>>>>>> 07f4607c
            else:
                if direction == 'forward':
                    constraint = self._get_bond_constraint(atom, bond_atom, top_proposal.new_system)
                    if constraint is None:
                        raise ValueError("Structure contains a topological bond [%s - %s] with no constraint or bond information." % (str(atom), str(bond_atom)))

                    r = constraint.value_in_unit_system(unit.md_unit_system) #set bond length to exactly constraint
<<<<<<< HEAD
                    _logger.debug(f"\tproposing forward constrained bond of {r} with log probability of 0.0 and implied u_r of 0.0.")
=======
                    _logger.info(f"\tproposing forward constrained bond of {r} with log probability of 0.0 and implied u_r of 0.0.")
>>>>>>> 07f4607c
                logp_r = 0.0
                u_r = 0.0

            # Propose an angle and calculate its log probability
            angle = self._get_relevant_angle(atom, bond_atom, angle_atom)
            if direction=='forward':
                theta = self._propose_angle(angle, beta, self._n_angle_divisions)
<<<<<<< HEAD
                _logger.debug(f"\tproposing forward angle of {theta}.")

            logp_theta = self._angle_logp(theta, angle, beta, self._n_angle_divisions)
            _logger.debug(f"\t logp_theta = {logp_theta}.")
=======
                _logger.info(f"\tproposing forward angle of {theta}.")

            logp_theta = self._angle_logp(theta, angle, beta, self._n_angle_divisions)
            _logger.info(f"\t logp_theta = {logp_theta}.")
>>>>>>> 07f4607c

            # Retrieve relevant quantities for valence angle and compute u_theta
            theta0, k = angle.type.theteq, angle.type.k * self._angle_softening_constant
            sigma_theta = unit.sqrt(1.0/(beta * k))
            theta0, k, sigma_theta = theta0.value_in_unit_system(unit.md_unit_system), k.value_in_unit_system(unit.md_unit_system), sigma_theta.value_in_unit_system(unit.md_unit_system)
            u_theta = 0.5*((theta - theta0)/sigma_theta)**2
            _logger.info(f"\treduced angle potential = {u_theta}.")

            # Propose a torsion angle and calcualate its log probability
            if direction=='forward':
                # Note that (r, theta) are dimensionless here
                phi, logp_phi = self._propose_torsion(context, torsion_atom_indices, new_positions, r, theta, beta, self._n_torsion_divisions)
                xyz, detJ = self._internal_to_cartesian(new_positions[bond_atom.idx], new_positions[angle_atom.idx], new_positions[torsion_atom.idx], r, theta, phi)
                new_positions[atom.idx] = xyz
<<<<<<< HEAD
                _logger.debug(f"\tproposing forward torsion of {phi}.")
                _logger.debug(f"\tsetting new_positions[{atom.idx}] to {xyz}. ")
            else:
                old_positions_for_torsion = copy.deepcopy(old_positions)
                # Note that (r, theta, phi) are dimensionless here
                logp_phi = self._torsion_logp(context, torsion_atom_indices, old_positions_for_torsion, r, theta, phi, beta, self._n_torsion_divisions)
            _logger.debug(f"\tlogp_phi = {logp_phi}")
=======
                _logger.info(f"\tproposing forward torsion of {phi}.")
            else:
                old_positions_for_torsion = copy.deepcopy(old_positions)
                # Note that (r, theta, phi) are dimensionless here
                logp_phi = self._torsion_logp(context, torsion_atom_indices, old_positions_for_torsion, r, theta, phi, beta, self._n_torsion_divisions, bond, angle)
            _logger.info(f"\tlogp_phi = {logp_phi}")
>>>>>>> 07f4607c

            # Compute potential energy
            if direction == 'forward':
                context.setPositions(new_positions)
            else:
                context.setPositions(old_positions)

            state = context.getState(getEnergy=True)
            reduced_potential_energy = beta*state.getPotentialEnergy()
<<<<<<< HEAD
            _logger.debug(f"\taccumulated growth context reduced energy = {reduced_potential_energy}")
=======
            _logger.info(f"\taccumulated growth context reduced energy = {reduced_potential_energy}")
>>>>>>> 07f4607c

            #Compute change in energy from previous reduced potential
            if growth_parameter_value == 1: # then there is no previous reduced potential so u_phi is simply reduced_potential_energy - u_r - u_theta
                added_energy = reduced_potential_energy
            else:
                previous_reduced_potential_energy = energy_logger[-1]
                added_energy = reduced_potential_energy - previous_reduced_potential_energy
<<<<<<< HEAD
            _logger.debug(f"growth index {growth_parameter_value} added reduced energy = {added_energy}.")
=======
            _logger.info(f"growth index {growth_parameter_value} added reduced energy = {added_energy}.")
>>>>>>> 07f4607c

            atom_placement_dict = {'atom_index': atom.idx,
                                   'u_r': u_r,
                                   'u_theta' : u_theta,
                                   'r': r,
                                   'theta': theta,
                                   'phi': phi,
                                   'logp_r': logp_r,
                                   'logp_theta': logp_theta,
                                   'logp_phi': logp_phi,
                                   'log_detJ': np.log(detJ),
                                   'added_energy': added_energy,
                                   'proposal_prob': proposal_prob}
            rjmc_info.append(atom_placement_dict)

            logp_proposal += logp_r + logp_theta + logp_phi - np.log(detJ) # TODO: Check sign of detJ
            growth_parameter_value += 1
            energy_logger.append(reduced_potential_energy)
            # DEBUG: Write PDB file for placed atoms
            atoms_with_positions.append(atom)
<<<<<<< HEAD
            _logger.debug(f"\tatom placed, rjmc_info list updated, and growth_parameter_value incremented.")
=======
            _logger.info(f"\tatom placed, rjmc_info list updated, and growth_parameter_value incremented.")
>>>>>>> 07f4607c

        # assert that the energy of the new positions is ~= atoms_with_positions_reduced_potential + reduced_potential_energy
        # The final context is treated in the same way as the atoms_with_positions_context
        if direction == 'forward': #if the direction is forward, the final system for comparison is top_proposal's new system
            if not self.use_sterics:
                final_system = self._define_no_nb_system(top_proposal._new_system, neglected_angle_terms)
                _logger.info(f"forward final system (new system) defined with {len(neglected_angle_terms)} neglected angles.")
            else:
                final_system = copy.deepcopy(top_proposal._new_system)
                _logger.info("forward final system (new system) defined with nonbonded interactions.")
            final_context = openmm.Context(final_system, final_system_integrator, platform)
            final_context.setPositions(new_positions)
        else: #otherwise (i.e. if the direction is reverse) the final system target is top_proposal's old system
            if not self.use_sterics:
                final_system = self._define_no_nb_system(top_proposal._old_system, neglected_angle_terms)
                _logger.info(f"reverse final system (old system) defined with {len(neglected_angle_terms)} neglected angles.")
            else:
                final_system = copy.deepcopy(top_proposal._old_system)
                _logger.info("reverse final system (old system) defined with nonbonded interactions.")
            final_context = openmm.Context(final_system, final_system_integrator, platform)
            final_context.setPositions(old_positions)

        state = final_context.getState(getEnergy=True)
        final_context_reduced_potential = beta*state.getPotentialEnergy()
        final_context_components = [(force, energy*beta) for force, energy in compute_potential_components(final_context)]
        atoms_with_positions_reduced_potential_components = [(force, energy*beta) for force, energy in compute_potential_components(atoms_with_positions_context)]
<<<<<<< HEAD
        _logger.debug(f"reduced potential components before atom placement:")
        for item in atoms_with_positions_reduced_potential_components:
            _logger.debug(f"\t\t{item[0]}: {item[1]}")
        _logger.info(f"reduced energy before atom placement: {atoms_with_positions_reduced_potential}")

        _logger.debug(f"reduced potential of final system:")
        for item in final_context_components:
            _logger.debug(f"\t\t{item[0]}: {item[1]}")
        _logger.info(f"final reduced energy {final_context_reduced_potential}")

        _logger.debug(f"reduced potential components added:")
        added_energy_components = [(force, energy*beta) for force, energy in compute_potential_components(context)]
        for item in added_energy_components:
            _logger.debug(f"\t\t{item[0]}: {item[1]}")
=======
        _logger.info(f"reduced potential components before atom placement:")
        for item in atoms_with_positions_reduced_potential_components:
            _logger.info(f"\t{item[0]}: {item[1]}")
        _logger.info(f"reduced energy before atom placement: {atoms_with_positions_reduced_potential}")

        _logger.info(f"reduced potential of final system:")
        for item in final_context_components:
            _logger.info(f"\t{item[0]}: {item[1]}")
        _logger.info(f"final reduced energy {final_context_reduced_potential}")

        _logger.info(f"reduced potential components added:")
        added_energy_components = [(force, energy*beta) for force, energy in compute_potential_components(context)]
        for item in added_energy_components:
            _logger.info(f"\t{item[0]}: {item[1]}")
>>>>>>> 07f4607c
        _logger.info(f"total reduced energy added from growth system: {reduced_potential_energy}")

        _logger.info(f"sum of energies: {atoms_with_positions_reduced_potential + reduced_potential_energy}")
        _logger.info(f"magnitude of difference in the energies: {abs(final_context_reduced_potential - atoms_with_positions_reduced_potential - reduced_potential_energy)}")

        energy_mismatch_ratio = (atoms_with_positions_reduced_potential + reduced_potential_energy) / (final_context_reduced_potential)
<<<<<<< HEAD
        if not self.use_sterics:
            assert (energy_mismatch_ratio < ENERGY_MISMATCH_RATIO_THRESHOLD + 1) and (energy_mismatch_ratio > 1 - ENERGY_MISMATCH_RATIO_THRESHOLD)  , f"The ratio of the calculated final energy to the true final energy is {energy_mismatch_ratio}"
=======
        assert (energy_mismatch_ratio < ENERGY_MISMATCH_RATIO_THRESHOLD + 1) and (energy_mismatch_ratio > 1 - ENERGY_MISMATCH_RATIO_THRESHOLD)  , f"The ratio of the calculated final energy to the true final energy is {energy_mismatch_ratio}"
>>>>>>> 07f4607c

        # Final log proposal:
        _logger.info("Final logp_proposal: {}".format(logp_proposal))
        # Clean up OpenMM Context since garbage collector is sometimes slow
        del context; del atoms_with_positions_context; del final_context
        del integrator; del atoms_with_positions_system_integrator; del final_system_integrator

        check_dimensionality(logp_proposal, float)
        check_dimensionality(new_positions, unit.nanometers)

        if self.use_sterics:
            return logp_proposal, new_positions, rjmc_info, 0.0, reduced_potential_energy, []

        return logp_proposal, new_positions, rjmc_info, atoms_with_positions_reduced_potential, final_context_reduced_potential, neglected_angle_terms

    @staticmethod
    def _oemol_from_residue(res, verbose=True):
        """
        Get an OEMol from a residue, even if that residue
        is polymeric. In the latter case, external bonds
        are replaced by hydrogens.

        Parameters
        ----------
        res : app.Residue
            The residue in question
        verbose : bool, optional, default=False
            If True, will print verbose output.

        Returns
        -------
        oemol : openeye.oechem.OEMol
            an oemol representation of the residue with topology indices
        """
        # TODO: Deprecate this
        from openeye import oechem
        from simtk.openmm import app

        # TODO: This seems to be broken. Can we fix it?
        from openmoltools.forcefield_generators import generateOEMolFromTopologyResidue
        external_bonds = list(res.external_bonds())
        for bond in external_bonds:
            if verbose: print(bond)
        new_atoms = {}
        highest_index = 0
        if external_bonds:
            new_topology = app.Topology()
            new_chain = new_topology.addChain(0)
            new_res = new_topology.addResidue("new_res", new_chain)
            for atom in res.atoms():
                new_atom = new_topology.addAtom(atom.name, atom.element, new_res, atom.id)
                new_atom.index = atom.index
                new_atoms[atom] = new_atom
                highest_index = max(highest_index, atom.index)
            for bond in res.internal_bonds():
                new_topology.addBond(new_atoms[bond[0]], new_atoms[bond[1]])
            for bond in res.external_bonds():
                internal_atom = [atom for atom in bond if atom.residue==res][0]
                if verbose:
                    print('internal atom')
                    print(internal_atom)
                highest_index += 1
                if internal_atom.name=='N':
                    if verbose: print('Adding H to N')
                    new_atom = new_topology.addAtom("H2", app.Element.getByAtomicNumber(1), new_res, -1)
                    new_atom.index = -1
                    new_topology.addBond(new_atoms[internal_atom], new_atom)
                if internal_atom.name=='C':
                    if verbose: print('Adding OH to C')
                    new_atom = new_topology.addAtom("O2", app.Element.getByAtomicNumber(8), new_res, -1)
                    new_atom.index = -1
                    new_topology.addBond(new_atoms[internal_atom], new_atom)
                    highest_index += 1
                    new_hydrogen = new_topology.addAtom("HO", app.Element.getByAtomicNumber(1), new_res, -1)
                    new_hydrogen.index = -1
                    new_topology.addBond(new_hydrogen, new_atom)
            res_to_use = new_res
            external_bonds = list(res_to_use.external_bonds())
        else:
            res_to_use = res
        oemol = generateOEMolFromTopologyResidue(res_to_use, geometry=False)
        oechem.OEAddExplicitHydrogens(oemol)
        return oemol

    def _define_no_nb_system(self, system, neglected_angle_terms):
        """
        This is a quick internal function to generate a final system for an assertion comparison with the energy added in the geometry proposal to the final
        energy.  Specifically, this function generates a final system (neglecting nonbonded interactions and specified valence terms)

        Parameters
        ----------
        system : openmm.app.System object
            system of the target (from the topology proposal), which should include all valence, steric, and electrostatic terms
        neglected_angle_terms : list of ints
            list of HarmonicAngleForce indices corresponding to the neglected terms

        Returns
        -------
        final_system : openmm.app.System object
            final system for energy comparison

        """
        import copy
        from simtk import openmm, unit
        no_nb_system = copy.deepcopy(system)
        _logger.info("\tbeginning construction of no_nonbonded final system...")

        num_forces = no_nb_system.getNumForces()
        for index in reversed(range(num_forces)):
            force = no_nb_system.getForce(index)
            if force.__class__.__name__ == 'NonbondedForce' or force.__class__.__name__ == 'MonteCarloBarostat':
                no_nb_system.removeForce(index)
            elif force.__class__.__name__ == 'HarmonicAngleForce':
                num_angles = force.getNumAngles()
                for angle_idx in neglected_angle_terms:
                    p1, p2, p3, theta0, K = force.getAngleParameters(angle_idx)
                    force.setAngleParameters(angle_idx, p1, p2, p3, theta0, unit.Quantity(value=0.0, unit=unit.kilojoule/(unit.mole*unit.radian**2)))

        forces = no_nb_system.getForces()
        _logger.info(f"\tfinal no-nonbonded final system forces {[force.__class__.__name__ for force in list(no_nb_system.getForces())]}")
        #bonds
        bond_forces = no_nb_system.getForce(0)
        _logger.info(f"\tthere are {bond_forces.getNumBonds()} bond forces in the no-nonbonded final system")

        #angles
        angle_forces = no_nb_system.getForce(1)
        _logger.info(f"\tthere are {angle_forces.getNumAngles()} angle forces in the no-nonbonded final system")

        #torsions
        torsion_forces = no_nb_system.getForce(2)
        _logger.info(f"\tthere are {torsion_forces.getNumTorsions()} torsion forces in the no-nonbonded final system")


        return no_nb_system

    def _copy_positions(self, atoms_with_positions, top_proposal, current_positions):
        """
        Copy the current positions to an array that will also hold new positions
        Parameters
        ----------
        atoms_with_positions : list of parmed.Atom
            parmed Atom objects denoting atoms that currently have positions
        top_proposal : topology_proposal.TopologyProposal
            topology proposal object
        current_positions : simtk.unit.Quantity with shape (n_atoms, 3) with units compatible with nanometers
            Positions of the current system

        Returns
        -------
        new_positions : simtk.unit.Quantity with shape (n_atoms, 3) with units compatible with nanometers
            New positions for new topology object with known positions filled in
        """
        check_dimensionality(current_positions, unit.nanometers)

        # Create new positions
        new_shape = [top_proposal.n_atoms_new, 3]
        # Workaround for CustomAngleForce NaNs: Create random non-zero positions for new atoms.
        new_positions = unit.Quantity(np.random.random(new_shape), unit=unit.nanometers)

        # Copy positions for atoms that have them defined
        for atom in atoms_with_positions:
            old_index = top_proposal.new_to_old_atom_map[atom.idx]
            new_positions[atom.idx] = current_positions[old_index]

        check_dimensionality(new_positions, unit.nanometers)
        return new_positions

    def _get_relevant_bond(self, atom1, atom2):
        """
        Get parmaeters defining the bond connecting two atoms

        Parameters
        ----------
        atom1 : parmed.Atom
             One of the atoms in the bond
        atom2 : parmed.Atom object
             The other atom in the bond

        Returns
        -------
        bond : parmed.Bond with units modified to simtk.unit.Quantity
            Bond connecting the two atoms, or None if constrained or no bond term exists.
            Parameters representing unit-bearing quantities have been converted to simtk.unit.Quantity with units attached.
        """
        bonds_1 = set(atom1.bonds)
        bonds_2 = set(atom2.bonds)
        relevant_bond_set = bonds_1.intersection(bonds_2)
        relevant_bond = relevant_bond_set.pop()
        if relevant_bond.type is None:
            return None
        relevant_bond_with_units = self._add_bond_units(relevant_bond)

        check_dimensionality(relevant_bond_with_units.type.req, unit.nanometers)
        check_dimensionality(relevant_bond_with_units.type.k, unit.kilojoules_per_mole/unit.nanometers**2)
        return relevant_bond_with_units

    def _get_bond_constraint(self, atom1, atom2, system):
        """
        Get constraint parameters corresponding to the bond between the given atoms

        Parameters
        ----------
        atom1 : parmed.Atom
           The first atom of the constrained bond
        atom2 : parmed.Atom
           The second atom of the constrained bond
        system : openmm.System
           The system containing the constraint

        Returns
        -------
        constraint : simtk.unit.Quantity or None
            If a constraint is defined between the two atoms, the length is returned; otherwise None
        """
        # TODO: This algorithm is incredibly inefficient.
        # Instead, generate a dictionary lookup of constrained distances.

        atom_indices = set([atom1.idx, atom2.idx])
        n_constraints = system.getNumConstraints()
        constraint = None
        for i in range(n_constraints):
            p1, p2, length = system.getConstraintParameters(i)
            constraint_atoms = set([p1, p2])
            if len(constraint_atoms.intersection(atom_indices))==2:
                constraint = length

        if constraint is not None:
            check_dimensionality(constraint, unit.nanometers)
        return constraint

    def _get_relevant_angle(self, atom1, atom2, atom3):
        """
        Get the angle containing the 3 given atoms

        Parameters
        ----------
        atom1 : parmed.Atom
            The first atom defining the angle
        atom2 : parmed.Atom
            The second atom defining the angle
        atom3 : parmed.Atom
            The third atom in the angle

        Returns
        -------
        relevant_angle_with_units : parmed.Angle with parmeters modified to be simtk.unit.Quantity
            Angle connecting the three atoms
            Parameters representing unit-bearing quantities have been converted to simtk.unit.Quantity with units attached.
        """
        atom1_angles = set(atom1.angles)
        atom2_angles = set(atom2.angles)
        atom3_angles = set(atom3.angles)
        relevant_angle_set = atom1_angles.intersection(atom2_angles, atom3_angles)

        # DEBUG
        if len(relevant_angle_set) == 0:
            print('atom1_angles:')
            print(atom1_angles)
            print('atom2_angles:')
            print(atom2_angles)
            print('atom3_angles:')
            print(atom3_angles)
            raise Exception('Atoms %s-%s-%s do not share a parmed Angle term' % (atom1, atom2, atom3))

        relevant_angle = relevant_angle_set.pop()
        if type(relevant_angle.type.k) != unit.Quantity:
            relevant_angle_with_units = self._add_angle_units(relevant_angle)
        else:
            relevant_angle_with_units = relevant_angle

        check_dimensionality(relevant_angle.type.theteq, unit.radians)
        check_dimensionality(relevant_angle.type.k, unit.kilojoules_per_mole/unit.radians**2)
        return relevant_angle_with_units

    def _add_bond_units(self, bond):
        """
        Attach units to a parmed harmonic bond

        Parameters
        ----------
        bond : parmed.Bond
            The bond object whose paramters will be converted to unit-bearing quantities

        Returns
        -------
        bond : parmed.Bond with units modified to simtk.unit.Quantity
            The same modified Bond object that was passed in
            Parameters representing unit-bearing quantities have been converted to simtk.unit.Quantity with units attached.

        """
        # TODO: Shouldn't we be making a deep copy?

        # If already promoted to unit-bearing quantities, return the object
        if type(bond.type.k)==unit.Quantity:
            return bond
        # Add parmed units
        # TODO: Get rid of this, and just operate on the OpenMM System instead
        bond.type.req = unit.Quantity(bond.type.req, unit=unit.angstrom)
        bond.type.k = unit.Quantity(2.0*bond.type.k, unit=unit.kilocalorie_per_mole/unit.angstrom**2)
        return bond

    def _add_angle_units(self, angle):
        """
        Attach units to parmed harmonic angle

        Parameters
        ----------
        angle : parmed.Angle
            The angle object whose paramters will be converted to unit-bearing quantities

        Returns
        -------
        angle : parmed.Angle with units modified to simtk.unit.Quantity
            The same modified Angle object that was passed in
            Parameters representing unit-bearing quantities have been converted to simtk.unit.Quantity with units attached.

        """
        # TODO: Shouldn't we be making a deep copy?

        # If already promoted to unit-bearing quantities, return the object
        if type(angle.type.k)==unit.Quantity:
            return angle
        # Add parmed units
        # TODO: Get rid of this, and just operate on the OpenMM System instead
        angle.type.theteq = unit.Quantity(angle.type.theteq, unit=unit.degree)
        angle.type.k = unit.Quantity(2.0*angle.type.k, unit=unit.kilocalorie_per_mole/unit.radian**2)
        return angle

    def _add_torsion_units(self, torsion):
        """
        Add the correct units to a torsion

        Parameters
        ----------
        torsion : parmed.Torsion
            The angle object whose paramters will be converted to unit-bearing quantities

        Returns
        -------
        torsion : parmed.Torsion with units modified to simtk.unit.Quantity
            The same modified Torsion object that was passed in
            Parameters representing unit-bearing quantities have been converted to simtk.unit.Quantity with units attached.

        """
        # TODO: Shouldn't we be making a deep copy?

        # If already promoted to unit-bearing quantities, return the object
        if type(torsion.type.phi_k) == unit.Quantity:
            return torsion
        # Add parmed units
        # TODO: Get rid of this, and just operate on the OpenMM System instead
        torsion.type.phi_k = unit.Quantity(torsion.type.phi_k, unit=unit.kilocalorie_per_mole)
        torsion.type.phase = unit.Quantity(torsion.type.phase, unit=unit.degree)
        return torsion

    def _rotation_matrix(self, axis, angle):
        """
        Compute a rotation matrix about the origin given a coordinate axis and an angle.

        Parameters
        ----------
        axis : ndarray of shape (3,) without units
            The axis about which rotation should occur
        angle : float (implicitly in radians)
            The angle of rotation about the axis

        Returns
        -------
        rotation_matrix : ndarray of shape (3,3) without units
            The 3x3 rotation matrix
        """
        axis = axis/np.linalg.norm(axis)
        axis_squared = np.square(axis)
        cos_angle = np.cos(angle)
        sin_angle = np.sin(angle)
        rot_matrix_row_one = np.array([cos_angle+axis_squared[0]*(1-cos_angle),
                                       axis[0]*axis[1]*(1-cos_angle) - axis[2]*sin_angle,
                                       axis[0]*axis[2]*(1-cos_angle)+axis[1]*sin_angle])

        rot_matrix_row_two = np.array([axis[1]*axis[0]*(1-cos_angle)+axis[2]*sin_angle,
                                      cos_angle+axis_squared[1]*(1-cos_angle),
                                      axis[1]*axis[2]*(1-cos_angle) - axis[0]*sin_angle])

        rot_matrix_row_three = np.array([axis[2]*axis[0]*(1-cos_angle)-axis[1]*sin_angle,
                                        axis[2]*axis[1]*(1-cos_angle)+axis[0]*sin_angle,
                                        cos_angle+axis_squared[2]*(1-cos_angle)])

        rotation_matrix = np.array([rot_matrix_row_one, rot_matrix_row_two, rot_matrix_row_three])
        return rotation_matrix

    def _cartesian_to_internal(self, atom_position, bond_position, angle_position, torsion_position):
        """
        Cartesian to internal coordinate conversion

        Parameters
        ----------
        atom_position : simtk.unit.Quantity wrapped numpy array of shape (natoms,) with units compatible with nanometers
            Position of atom whose internal coordinates are to be computed with respect to other atoms
        bond_position : simtk.unit.Quantity wrapped numpy array of shape (natoms,) with units compatible with nanometers
            Position of atom separated from newly placed atom with bond length ``r``
        angle_position : simtk.unit.Quantity wrapped numpy array of shape (natoms,) with units compatible with nanometers
            Position of atom separated from newly placed atom with angle ``theta``
        torsion_position : simtk.unit.Quantity wrapped numpy array of shape (natoms,) with units compatible with nanometers
            Position of atom separated from newly placed atom with torsion ``phi``

        Returns
        -------
        internal_coords : tuple of (float, float, float)
            Tuple representing (r, theta, phi):
            r : float (implicitly in nanometers)
                Bond length distance from ``bond_position`` to newly placed atom
            theta : float (implicitly in radians on domain [0,pi])
                Angle formed by ``(angle_position, bond_position, new_atom)``
            phi : float (implicitly in radians on domain [-pi, +pi))
                Torsion formed by ``(torsion_position, angle_position, bond_position, new_atom)``
        detJ : float
            The absolute value of the determinant of the Jacobian transforming from (r,theta,phi) to (x,y,z)
            .. todo :: Clarify the direction of the Jacobian

        """
        # TODO: _cartesian_to_internal and _internal_to_cartesian should accept/return units and have matched APIs

        check_dimensionality(atom_position, unit.nanometers)
        check_dimensionality(bond_position, unit.nanometers)
        check_dimensionality(angle_position, unit.nanometers)
        check_dimensionality(torsion_position, unit.nanometers)

        # Convert to internal coordinates once everything is dimensionless
        # Make sure positions are float64 arrays implicitly in units of nanometers for numba
        from perses.rjmc import coordinate_numba
        internal_coords = coordinate_numba.cartesian_to_internal(
            atom_position.value_in_unit(unit.nanometers).astype(np.float64),
            bond_position.value_in_unit(unit.nanometers).astype(np.float64),
            angle_position.value_in_unit(unit.nanometers).astype(np.float64),
            torsion_position.value_in_unit(unit.nanometers).astype(np.float64))
        # Return values are also in floating point implicitly in nanometers and radians
        r, theta, phi = internal_coords

        # Compute absolute value of determinant of Jacobian
        detJ = np.abs(r**2*np.sin(theta))

        check_dimensionality(r, float)
        check_dimensionality(theta, float)
        check_dimensionality(phi, float)
        check_dimensionality(detJ, float)

        return internal_coords, detJ

    def _internal_to_cartesian(self, bond_position, angle_position, torsion_position, r, theta, phi):
        """
        Calculate the cartesian coordinates of a newly placed atom in terms of internal coordinates,
        along with the absolute value of the determinant of the Jacobian.

        Parameters
        ----------
        bond_position : simtk.unit.Quantity wrapped numpy array of shape (natoms,) with units compatible with nanometers
            Position of atom separated from newly placed atom with bond length ``r``
        angle_position : simtk.unit.Quantity wrapped numpy array of shape (natoms,) with units compatible with nanometers
            Position of atom separated from newly placed atom with angle ``theta``
        torsion_position : simtk.unit.Quantity wrapped numpy array of shape (natoms,) with units compatible with nanometers
            Position of atom separated from newly placed atom with torsion ``phi``
        r : simtk.unit.Quantity with units compatible with nanometers
            Bond length distance from ``bond_position`` to newly placed atom
        theta : simtk.unit.Quantity with units compatible with radians
            Angle formed by ``(angle_position, bond_position, new_atom)``
        phi : simtk.unit.Quantity with units compatible with radians
            Torsion formed by ``(torsion_position, angle_position, bond_position, new_atom)``

        Returns
        -------
        xyz : simtk.unit.Quantity wrapped numpy array of shape (3,) with units compatible with nanometers
            The position of the newly placed atom
        detJ : float
            The absolute value of the determinant of the Jacobian transforming from (r,theta,phi) to (x,y,z)
            .. todo :: Clarify the direction of the Jacobian

        """
        # TODO: _cartesian_to_internal and _internal_to_cartesian should accept/return units and have matched APIs

        check_dimensionality(bond_position, unit.nanometers)
        check_dimensionality(angle_position, unit.nanometers)
        check_dimensionality(torsion_position, unit.nanometers)
        check_dimensionality(r, float)
        check_dimensionality(theta, float)
        check_dimensionality(phi, float)

        # Compute Cartesian coordinates from internal coordinates using all-dimensionless quantities
        # All inputs to numba must be in float64 arrays implicitly in md_unit_syste units of nanometers and radians
        from perses.rjmc import coordinate_numba
        xyz = coordinate_numba.internal_to_cartesian(
            bond_position.value_in_unit(unit.nanometers).astype(np.float64),
            angle_position.value_in_unit(unit.nanometers).astype(np.float64),
            torsion_position.value_in_unit(unit.nanometers).astype(np.float64),
            np.array([r, theta, phi], np.float64))
        # Transform position of new atom back into unit-bearing Quantity
        xyz = unit.Quantity(xyz, unit=unit.nanometers)

        # Compute abs det Jacobian using unitless values
        detJ = np.abs(r**2*np.sin(theta))

        check_dimensionality(xyz, unit.nanometers)
        check_dimensionality(detJ, float)
        return xyz, detJ

    def _bond_log_pmf(self, bond, beta, n_divisions):
        """
        Calculate the log probability mass function (PMF) of drawing a bond.

        .. math ::

            p(r; \beta, K_r, r_0) \propto r^2 e^{-\frac{\beta K_r}{2} (r - r_0)^2 }

        Prameters
        ---------
        bond : parmed.Structure.Bond modified to use simtk.unit.Quantity
            Valence bond parameters
        beta : simtk.unit.Quantity with units compatible with 1/kilojoules_per_mole
            Inverse thermal energy
        n_divisions : int
            Number of quandrature points for drawing bond length

        Returns
        -------
        r_i : np.ndarray of shape (n_divisions,) implicitly in units of nanometers
            r_i[i] is the bond length leftmost bin edge with corresponding log probability mass function p_i[i]
        log_p_i : np.ndarray of shape (n_divisions,)
            log_p_i[i] is the corresponding log probability mass of bond length r_i[i]
        bin_width : float implicitly in units of nanometers
            The bin width for individual PMF bins


        .. todo :: In future, this approach will be improved by eliminating discrete quadrature.

        """
        # TODO: Overhaul this method to accept and return unit-bearing quantities
        # TODO: We end up computing the discretized PMF over and over again; we can speed this up by caching
        # TODO: Switch from simple discrete quadrature to more sophisticated computation of pdf

        # Check input argument dimensions
        assert check_dimensionality(bond.type.req, unit.angstroms)
        assert check_dimensionality(bond.type.k, unit.kilojoules_per_mole/unit.nanometers**2)
        assert check_dimensionality(beta, unit.kilojoules_per_mole**(-1))

        # Retrieve relevant quantities for valence bond
        r0 = bond.type.req # equilibrium bond distance, unit-bearing quantity
        k = bond.type.k * self._bond_softening_constant # force constant, unit-bearing quantity
        sigma_r = unit.sqrt((1.0/(beta*k))) # standard deviation, unit-bearing quantity

        # Convert to dimensionless quantities in MD unit system
        r0 = r0.value_in_unit_system(unit.md_unit_system)
        k = k.value_in_unit_system(unit.md_unit_system)
        sigma_r = sigma_r.value_in_unit_system(unit.md_unit_system)

        # Determine integration bounds
        lower_bound, upper_bound = max(0., r0 - 6*sigma_r), (r0 + 6*sigma_r)

        # Compute integration quadrature points
        r_i, bin_width = np.linspace(lower_bound, upper_bound, num=n_divisions, retstep=True, endpoint=False)

        # Form log probability
        from scipy.special import logsumexp
        log_p_i = 2*np.log(r_i+(bin_width/2.0)) - 0.5*((r_i+(bin_width/2.0)-r0)/sigma_r)**2
        log_p_i -= logsumexp(log_p_i)

        check_dimensionality(r_i, float)
        check_dimensionality(log_p_i, float)
        check_dimensionality(bin_width, float)

        return r_i, log_p_i, bin_width

    def _bond_logp(self, r, bond, beta, n_divisions):
        """
        Calculate the log-probability of a given bond at a given inverse temperature

        Propose dimensionless bond length r from distribution

        .. math ::

            r \sim p(r; \beta, K_r, r_0) \propto r^2 e^{-\frac{\beta K_r}{2} (r - r_0)^2 }

        Prameters
        ---------
        r : float
            bond length, implicitly in nanometers
        bond : parmed.Structure.Bond modified to use simtk.unit.Quantity
            Valence bond parameters
        beta : simtk.unit.Quantity with units compatible with 1/kilojoules_per_mole
            Inverse thermal energy
        n_divisions : int
            Number of quandrature points for drawing bond length

        .. todo :: In future, this approach will be improved by eliminating discrete quadrature.

        """
        # TODO: Overhaul this method to accept and return unit-bearing quantities
        # TODO: Switch from simple discrete quadrature to more sophisticated computation of pdf

        check_dimensionality(r, float)
        check_dimensionality(beta, 1/unit.kilojoules_per_mole)

        r_i, log_p_i, bin_width = self._bond_log_pmf(bond, beta, n_divisions)

        if (r < r_i[0]) or (r >= r_i[-1] + bin_width):
            return LOG_ZERO

        # Determine index that r falls within
        index = int((r - r_i[0])/bin_width)
        assert (index >= 0) and (index < n_divisions)

        # Correct for division size
        logp = log_p_i[index] - np.log(bin_width)

        return logp

    def _propose_bond(self, bond, beta, n_divisions):
        """
        Propose dimensionless bond length r from distribution

        .. math ::

            r \sim p(r; \beta, K_r, r_0) \propto r^2 e^{-\frac{\beta K_r}{2} (r - r_0)^2 }

        Prameters
        ---------
        bond : parmed.Structure.Bond modified to use simtk.unit.Quantity
            Valence bond parameters
        beta : simtk.unit.Quantity with units compatible with 1/kilojoules_per_mole
            Inverse thermal energy
        n_divisions : int
            Number of quandrature points for drawing bond length

        Returns
        -------
        r : float
            Dimensionless bond length, implicitly in nanometers

        .. todo :: In future, this approach will be improved by eliminating discrete quadrature.

        """
        # TODO: Overhaul this method to accept and return unit-bearing quantities
        # TODO: Switch from simple discrete quadrature to more sophisticated computation of pdf

        check_dimensionality(beta, 1/unit.kilojoules_per_mole)

        r_i, log_p_i, bin_width = self._bond_log_pmf(bond, beta, n_divisions)

        # Draw an index
        index = np.random.choice(range(n_divisions), p=np.exp(log_p_i))
        r = r_i[index]

        # Draw uniformly in that bin
        r = np.random.uniform(r, r+bin_width)

        # Return dimensionless r, implicitly in nanometers
        assert check_dimensionality(r, float)
        assert (r > 0)
        return r

    def _angle_log_pmf(self, angle, beta, n_divisions):
        """
        Calculate the log probability mass function (PMF) of drawing a angle.

        .. math ::

            p(\theta; \beta, K_\theta, \theta_0) \propto \sin(\theta) e^{-\frac{\beta K_\theta}{2} (\theta - \theta_0)^2 }

        Prameters
        ---------
        angle : parmed.Structure.Angle modified to use simtk.unit.Quantity
            Valence bond parameters
        beta : simtk.unit.Quantity with units compatible with 1/kilojoules_per_mole
            Inverse thermal energy
        n_divisions : int
            Number of quandrature points for drawing bond length

        Returns
        -------
        theta_i : np.ndarray of shape (n_divisions,) implicitly in units of radians
            theta_i[i] is the angle with corresponding log probability mass function p_i[i]
        log_p_i : np.ndarray of shape (n_divisions,)
            log_p_i[i] is the corresponding log probability mass of angle theta_i[i]
        bin_width : float implicitly in units of radians
            The bin width for individual PMF bins

        .. todo :: In future, this approach will be improved by eliminating discrete quadrature.

        """
        # TODO: Overhaul this method to accept unit-bearing quantities
        # TODO: Switch from simple discrete quadrature to more sophisticated computation of pdf

        # TODO: We end up computing the discretized PMF over and over again; we can speed this up by caching

        # Check input argument dimensions
        assert check_dimensionality(angle.type.theteq, unit.radians)
        assert check_dimensionality(angle.type.k, unit.kilojoules_per_mole/unit.radians**2)
        assert check_dimensionality(beta, unit.kilojoules_per_mole**(-1))

        # Retrieve relevant quantities for valence angle
        theta0 = angle.type.theteq
        k = angle.type.k * self._angle_softening_constant
        sigma_theta = unit.sqrt(1.0/(beta * k)) # standard deviation, unit-bearing quantity

        # Convert to dimensionless quantities in MD unit system
        theta0 = theta0.value_in_unit_system(unit.md_unit_system)
        k = k.value_in_unit_system(unit.md_unit_system)
        sigma_theta = sigma_theta.value_in_unit_system(unit.md_unit_system)

        # Determine integration bounds
        # We can't compute log(0) so we have to avoid sin(theta) = 0 near theta = {0, pi}
        EPSILON = 1.0e-3
        lower_bound, upper_bound = EPSILON, np.pi-EPSILON

        # Compute left bin edges
        theta_i, bin_width = np.linspace(lower_bound, upper_bound, num=n_divisions, retstep=True, endpoint=False)

        # Compute log probability
        from scipy.special import logsumexp
        log_p_i = np.log(np.sin(theta_i+(bin_width/2.0))) - 0.5*((theta_i+(bin_width/2.0)-theta0)/sigma_theta)**2
        log_p_i -= logsumexp(log_p_i)

        check_dimensionality(theta_i, float)
        check_dimensionality(log_p_i, float)
        check_dimensionality(bin_width, float)

        return theta_i, log_p_i, bin_width

    def _angle_logp(self, theta, angle, beta, n_divisions):
        """
        Calculate the log-probability of a given angle at a given inverse temperature

        Propose dimensionless bond length r from distribution

        .. math ::

            p(\theta; \beta, K_\theta, \theta_0) \propto \sin(\theta) e^{-\frac{\beta K_\theta}{2} (\theta - \theta_0)^2 }

        Prameters
        ---------
        theta : float
            angle, implicitly in radians
        angle : parmed.Structure.Angle modified to use simtk.unit.Quantity
            Valence angle parameters
        beta : simtk.unit.Quantity with units compatible with 1/kilojoules_per_mole
            Inverse thermal energy
        n_divisions : int
            Number of quandrature points for drawing angle

        .. todo :: In future, this approach will be improved by eliminating discrete quadrature.

        """
        # TODO: Overhaul this method to accept unit-bearing quantities
        # TODO: Switch from simple discrete quadrature to more sophisticated computation of pdf

        check_dimensionality(theta, float)
        check_dimensionality(beta, 1/unit.kilojoules_per_mole)

        theta_i, log_p_i, bin_width = self._angle_log_pmf(angle, beta, n_divisions)

        if (theta < theta_i[0]) or (theta >= theta_i[-1] + bin_width):
            return LOG_ZERO

        # Determine index that r falls within
        index = int((theta - theta_i[0]) / bin_width)
        assert (index >= 0) and (index < n_divisions)

        # Correct for division size
        logp = log_p_i[index] - np.log(bin_width)

        return logp

    def _propose_angle(self, angle, beta, n_divisions):
        """
        Propose dimensionless angle from distribution

        .. math ::

            \theta \sim p(\theta; \beta, K_\theta, \theta_0) \propto \sin(\theta) e^{-\frac{\beta K_\theta}{2} (\theta - \theta_0)^2 }

        Prameters
        ---------
        angle : parmed.Structure.Angle modified to use simtk.unit.Quantity
            Valence angle parameters
        beta : simtk.unit.Quantity with units compatible with 1/kilojoules_per_mole
            Inverse temperature
        n_divisions : int
            Number of quandrature points for drawing angle

        Returns
        -------
        theta : float
            Dimensionless valence angle, implicitly in radians

        .. todo :: In future, this approach will be improved by eliminating discrete quadrature.

        """
        # TODO: Overhaul this method to accept and return unit-bearing quantities
        # TODO: Switch from simple discrete quadrature to more sophisticated computation of pdf

        check_dimensionality(beta, 1/unit.kilojoules_per_mole)

        theta_i, log_p_i, bin_width = self._angle_log_pmf(angle, beta, n_divisions)

        # Draw an index
        index = np.random.choice(range(n_divisions), p=np.exp(log_p_i))
        theta = theta_i[index]

        # Draw uniformly in that bin
        theta = np.random.uniform(theta, theta+bin_width)

        # Return dimensionless theta, implicitly in nanometers
        assert check_dimensionality(theta, float)
        return theta

    def _torsion_scan(self, torsion_atom_indices, positions, r, theta, n_divisions):
        """
        Compute unit-bearing Carteisan positions and torsions (dimensionless, in md_unit_system) for a torsion scan

        Parameters
        ----------
        torsion_atom_indices : int tuple of shape (4,)
            Atom indices defining torsion, where torsion_atom_indices[0] is the atom to be driven
        positions : simtk.unit.Quantity of shape (natoms,3) with units compatible with nanometers
            Positions of the atoms in the system
        r : float (implicitly in md_unit_system)
            Dimensionless bond length (must be in nanometers)
        theta : float (implicitly in md_unit_system)
            Dimensionless valence angle (must be in radians)
        n_divisions : int
            The number of divisions for the torsion scan

        Returns
        -------
        xyzs : simtk.unit.Quantity wrapped np.ndarray of shape (n_divisions,3) with dimensions length
            The cartesian coordinates of each
        phis : np.ndarray of shape (n_divisions,), implicitly in radians
            The torsions angles representing the left bin edge at which a potential will be calculated
        bin_width : float, implicitly in radians
            The bin width of torsion scan increment

        """
        # TODO: Overhaul this method to accept and return unit-bearing quantities
        # TODO: Switch from simple discrete quadrature to more sophisticated computation of pdf

        assert check_dimensionality(positions, unit.angstroms)
        assert check_dimensionality(r, float)
        assert check_dimensionality(theta, float)

        # Compute dimensionless positions in md_unit_system as numba-friendly float64
        length_unit = unit.nanometers
        import copy
        positions_copy = copy.deepcopy(positions)
        positions_copy = positions_copy.value_in_unit(length_unit).astype(np.float64)
        atom_positions, bond_positions, angle_positions, torsion_positions = [ positions_copy[index] for index in torsion_atom_indices ]

        # Compute dimensionless torsion values for torsion scan
        phis, bin_width = np.linspace(-np.pi, +np.pi, num=n_divisions, retstep=True, endpoint=False)

        # Compute dimensionless positions for torsion scan
        from perses.rjmc import coordinate_numba
        internal_coordinates = np.array([r, theta, 0.0], np.float64)
        xyzs = coordinate_numba.torsion_scan(bond_positions, angle_positions, torsion_positions, internal_coordinates, phis)

        # Convert positions back into standard md_unit_system length units (nanometers)
        xyzs_quantity = unit.Quantity(xyzs, unit=unit.nanometers)

        # Return unit-bearing positions and dimensionless torsions (implicitly in md_unit_system)
        check_dimensionality(xyzs_quantity, unit.nanometers)
        check_dimensionality(phis, float)
        return xyzs_quantity, phis, bin_width

    def _torsion_log_pmf(self, growth_context, torsion_atom_indices, positions, r, theta, beta, n_divisions):
        """
        Calculate the torsion log probability using OpenMM, including all energetic contributions for the atom being driven

        This includes all contributions from bonds, angles, and torsions for the atom being placed
        (and, optionally, sterics if added to the growth system when it was created).

        Parameters
        ----------
        growth_context : simtk.openmm.Context
            Context containing the modified system
        torsion_atom_indices : int tuple of shape (4,)
            Atom indices defining torsion, where torsion_atom_indices[0] is the atom to be driven
        positions : simtk.unit.Quantity with shape (natoms,3) with units compatible with nanometers
            Positions of the atoms in the system
        r : float (implicitly in nanometers)
            Dimensionless bond length (must be in nanometers)
        theta : float (implcitly in radians on domain [0,+pi])
            Dimensionless valence angle (must be in radians)
        beta : simtk.unit.Quantity with units compatible with1/(kJ/mol)
            Inverse thermal energy
        n_divisions : int
            Number of divisions for the torsion scan

        Returns
        -------
        logp_torsions : np.ndarray of float with shape (n_divisions,)
            logp_torsions[i] is the normalized probability density at phis[i]
        phis : np.ndarray of float with shape (n_divisions,), implicitly in radians
            phis[i] is the torsion angle left bin edges at which the log probability logp_torsions[i] was calculated
        bin_width : float implicitly in radian
            The bin width for torsions

        .. todo :: In future, this approach will be improved by eliminating discrete quadrature.

        """
        # TODO: This method could benefit from memoization to speed up tests and particle filtering
        # TODO: Overhaul this method to accept and return unit-bearing quantities
        # TODO: Switch from simple discrete quadrature to more sophisticated computation of pdf

        check_dimensionality(positions, unit.angstroms)
        check_dimensionality(r, float)
        check_dimensionality(theta, float)
        check_dimensionality(beta, 1.0 / unit.kilojoules_per_mole)

        # Compute energies for all torsions
        logq = np.zeros(n_divisions) # logq[i] is the log unnormalized torsion probability density
        atom_idx = torsion_atom_indices[0]
        xyzs, phis, bin_width = self._torsion_scan(torsion_atom_indices, positions, r, theta, n_divisions)
        xyzs = xyzs.value_in_unit_system(unit.md_unit_system) # make positions dimensionless again
        positions = positions.value_in_unit_system(unit.md_unit_system)

        for i, xyz in enumerate(xyzs):
            # Set positions
            positions[atom_idx,:] = xyz
            growth_context.setPositions(positions)

            # Compute potential energy
            state = growth_context.getState(getEnergy=True)
            potential_energy = state.getPotentialEnergy()

            # Store unnormalized log probabilities
            logq_i = -beta*potential_energy
            logq[i] = logq_i

        # It's OK to have a few torsions with NaN energies,
        # but we need at least _some_ torsions to have finite energies
        if np.sum(np.isnan(logq)) == n_divisions:
            raise Exception("All %d torsion energies in torsion PMF are NaN." % n_divisions)

        # Suppress the contribution from any torsions with NaN energies
        logq[np.isnan(logq)] = -np.inf

        # Compute the normalized log probability
        from scipy.special import logsumexp
        logp_torsions = logq - logsumexp(logq)

        # Write proposed torsion energies to a PDB file for visualization or debugging, if desired
        if hasattr(self, '_proposal_pdbfile'):
            # Write proposal probabilities to PDB file as B-factors for inert atoms
            f_i = -logp_torsions
            f_i -= f_i.min() # minimum free energy is zero
            f_i[f_i > 999.99] = 999.99
            self._proposal_pdbfile.write('MODEL\n')
            for i, xyz in enumerate(xyzs):
                self._proposal_pdbfile.write('ATOM  %5d %4s %3s %c%4d    %8.3f%8.3f%8.3f%6.2f%6.2f\n' % (i+1, ' Ar ', 'Ar ', ' ', atom_idx+1, 10*xyz[0], 10*xyz[1], 10*xyz[2], np.exp(logp_torsions[i]), f_i[i]))
            self._proposal_pdbfile.write('TER\n')
            self._proposal_pdbfile.write('ENDMDL\n')
            # TODO: Write proposal PMFs to storage
            # atom_proposal_indices[order]
            # atom_positions[order,k]
            # torsion_pmf[order, division_index]

        assert check_dimensionality(logp_torsions, float)
        assert check_dimensionality(phis, float)
        assert check_dimensionality(bin_width, float)
        return logp_torsions, phis, bin_width

    def _propose_torsion(self, growth_context, torsion_atom_indices, positions, r, theta, beta, n_divisions):
        """
        Propose a torsion angle using OpenMM

        Parameters
        ----------
        growth_context : simtk.openmm.Context
            Context containing the modified system
        torsion_atom_indices : int tuple of shape (4,)
            Atom indices defining torsion, where torsion_atom_indices[0] is the atom to be driven
        positions : simtk.unit.Quantity with shape (natoms,3) with units compatible with nanometers
            Positions of the atoms in the system
        r : float (implicitly in nanometers)
            Dimensionless bond length (must be in nanometers)
        theta : float (implcitly in radians on domain [0,+pi])
            Dimensionless valence angle (must be in radians)
        beta : simtk.unit.Quantity with units compatible with1/(kJ/mol)
            Inverse thermal energy
        n_divisions : int
            Number of divisions for the torsion scan

        Returns
        -------
        phi : float, implicitly in radians
            The proposed torsion angle
        logp : float
            The log probability of the proposal

        .. todo :: In future, this approach will be improved by eliminating discrete quadrature.

        """
        # TODO: Overhaul this method to accept and return unit-bearing quantities
        # TODO: Switch from simple discrete quadrature to more sophisticated computation of pdf

        check_dimensionality(positions, unit.angstroms)
        check_dimensionality(r, float)
        check_dimensionality(theta, float)
        check_dimensionality(beta, 1.0 / unit.kilojoules_per_mole)

        # Compute probability mass function for all possible proposed torsions
        logp_torsions, phis, bin_width = self._torsion_log_pmf(growth_context, torsion_atom_indices, positions, r, theta, beta, n_divisions)

        # Draw a torsion bin and a torsion uniformly within that bin
        index = np.random.choice(range(len(phis)), p=np.exp(logp_torsions))
        phi = phis[index]
        logp = logp_torsions[index]

        # Draw uniformly within the bin
        phi = np.random.uniform(phi, phi+bin_width)
        logp -= np.log(bin_width)

        assert check_dimensionality(phi, float)
        assert check_dimensionality(logp, float)
        return phi, logp

    def _torsion_logp(self, growth_context, torsion_atom_indices, positions, r, theta, phi, beta, n_divisions):
        """
        Calculate the logp of a torsion using OpenMM

        Parameters
        ----------
        growth_context : simtk.openmm.Context
            Context containing the modified system
        torsion_atom_indices : int tuple of shape (4,)
            Atom indices defining torsion, where torsion_atom_indices[0] is the atom to be driven
        positions : simtk.unit.Quantity with shape (natoms,3) with units compatible with nanometers
            Positions of the atoms in the system
        r : float (implicitly in nanometers)
            Dimensionless bond length (must be in nanometers)
        theta : float (implicitly in radians on domain [0,+pi])
            Dimensionless valence angle (must be in radians)
        phi : float (implicitly in radians on domain [-pi,+pi))
            Dimensionless torsion angle (must be in radians)
        beta : simtk.unit.Quantity with units compatible with1/(kJ/mol)
            Inverse thermal energy
        n_divisions : int
            Number of divisions for the torsion scan

        Returns
        -------
        torsion_logp : float
            The log probability this torsion would be drawn
        """
        # TODO: Overhaul this method to accept and return unit-bearing quantities

        # Check that quantities are unitless
        check_dimensionality(positions, unit.angstroms)
        check_dimensionality(r, float)
        check_dimensionality(theta, float)
        check_dimensionality(phi, float)
        check_dimensionality(beta, 1.0 / unit.kilojoules_per_mole)

        # Compute torsion probability mass function
        logp_torsions, phis, bin_width = self._torsion_log_pmf(growth_context, torsion_atom_indices, positions, r, theta, beta, n_divisions)

        # Determine which bin the torsion falls within
        index = np.argmin(np.abs(phi-phis)) # WARNING: This assumes both phi and phis have domain of [-pi,+pi)

        # Convert from probability mass function to probability density function so that sum(dphi*p) = 1, with dphi = (2*pi)/n_divisions.
        torsion_logp = logp_torsions[index] - np.log(bin_width)

        assert check_dimensionality(torsion_logp, float)
        return torsion_logp

class GeometrySystemGenerator(object):
    """
    Internal utility class to generate OpenMM systems with only valence terms and special parameters for newly placed atoms to assist in geometry proposals.

    The resulting system will have the specified global context parameter (controlled by ``parameter_name``)
    that selects which proposed atom will have all its valence terms activated. When this parameter is set to the
    index of the atom being added within ``growth_indices``, all valence terms associated with that atom will be computed.
    Only valence terms involving newly placed atoms will be computed; valence terms between fixed atoms will be omitted.
    """

    def __init__(self, reference_system, torsion_proposal_order, global_parameter_name='growth_index', add_extra_torsions=False, add_extra_angles=False,
                       reference_topology=None, use_sterics=False, force_names=None, force_parameters=None, verbose=True, neglect_angles = True):
        """
        Parameters
        ----------
        reference_system : simtk.openmm.System object
            The system containing the relevant forces and particles
        torsion_proposal_order : list of list of 4-int
            The order in which the torsion indices will be proposed
        global_parameter_name : str, optional, default='growth_index'
            The name of the global context parameter
        add_extra_torsions : bool, optional
            Whether to add additional torsions to keep rings flat. Default true.
        force_names : list of str
            A list of the names of forces that will be included in this system
        force_parameters : dict
            Options for the forces (e.g., NonbondedMethod : 'CutffNonPeriodic')
        neglect_angles : bool
            whether to ignore and report on theta angle potentials that add variance to the work
        verbose : bool, optional, default=False
            If True, will print verbose output.
        neglect_angles : bool
            whether to neglect (coupled) angle terms that would make the variance non-zero (within numerical tolerance threshold)

        Attributes
        ----------
        growth_system : simtk.openmm.System object
            The system containing all of the valence forces to be added (with the exception of neglected angle forces if neglect_angles == False) with respect
            to the reference_system Parameter.
        atoms_with_positions_system : simtk.openmm.System object
            The system containing all of the core atom valence forces.  This is to be used in the proposal to assert that the final growth_system energy plus
            the atoms_with_positions_system energy is equal to the final_system energy (for the purpose of energy bookkeeping).
        neglected_angle_terms : list of ints
            The indices of the HarmonicAngleForce parameters which are neglected for the purpose of minimizing work variance.  This will be empty if neglect_angles == False.
        """
        import copy
        # TODO: Rename `growth_indices` (which is really a list of Atom objects) to `atom_growth_order` or `atom_addition_order`

        # Check that we're not using the reserved name
        if global_parameter_name == 'growth_idx':
            raise ValueError('global_parameter_name cannot be "growth_idx" due to naming collisions')

        growth_indices = [ torsion[0] for torsion in torsion_proposal_order ]
        default_growth_index = len(growth_indices) # default value of growth index to use in System that is returned
        self.current_growth_index = default_growth_index

        # Bonds, angles, and torsions
        self._HarmonicBondForceEnergy = "select(step({}+0.1 - growth_idx), (K/2)*(r-r0)^2, 0);"
        self._HarmonicAngleForceEnergy = "select(step({}+0.1 - growth_idx), (K/2)*(theta-theta0)^2, 0);"
        self._PeriodicTorsionForceEnergy = "select(step({}+0.1 - growth_idx), k*(1+cos(periodicity*theta-phase)), 0);"

        # Nonbonded sterics and electrostatics.
        # TODO: Allow user to select whether electrostatics or sterics components are included in the nonbonded interaction energy.
        self._nonbondedEnergy = "select(step({}+0.1 - growth_idx), U_sterics + U_electrostatics, 0);"
        self._nonbondedEnergy += "growth_idx = max(growth_idx1, growth_idx2);"
        # Sterics
        from openmmtools.constants import ONE_4PI_EPS0 # OpenMM constant for Coulomb interactions (implicitly in md_unit_system units)
        # TODO: Auto-detect combining rules to allow this to work with other force fields?
        # TODO: Enable more flexible handling / metaprogramming of CustomForce objects?
        self._nonbondedEnergy += "U_sterics = 4*epsilon*x*(x-1.0); x = (sigma/r)^6;"
        self._nonbondedEnergy += "epsilon = sqrt(epsilon1*epsilon2); sigma = 0.5*(sigma1 + sigma2);"
        # Electrostatics
        self._nonbondedEnergy += "U_electrostatics = ONE_4PI_EPS0*charge1*charge2/r;"
        self._nonbondedEnergy += "ONE_4PI_EPS0 = %f;" % ONE_4PI_EPS0

        # Exceptions (always included)
        self._nonbondedExceptionEnergy = "select(step({}+0.1 - growth_idx), U_exception, 0);"
        self._nonbondedExceptionEnergy += "U_exception = ONE_4PI_EPS0*chargeprod/r + 4*epsilon*x*(x-1.0); x = (sigma/r)^6;"
        self._nonbondedExceptionEnergy += "ONE_4PI_EPS0 = %f;" % ONE_4PI_EPS0

        self.sterics_cutoff_distance = 9.0 * unit.angstroms # cutoff for steric interactions with added/deleted atoms

        self.verbose = verbose

        # Get list of particle indices for new and old atoms.
        new_particle_indices = growth_indices
        old_particle_indices = [idx for idx in range(reference_system.getNumParticles()) if idx not in new_particle_indices]

        # Compile index of reference forces
        reference_forces = dict()
        for (index, force) in enumerate(reference_system.getForces()):
            force_name = force.__class__.__name__
            if force_name in reference_forces:
                raise ValueError('reference_system has two {} objects. This is currently unsupported.'.format(force_name))
            else:
                reference_forces[force_name] = force

        # Create new System
        from simtk import openmm
        growth_system = openmm.System()
        atoms_with_positions_system = openmm.System()

        # Copy particles
        for i in range(reference_system.getNumParticles()):
            growth_system.addParticle(reference_system.getParticleMass(i))
            atoms_with_positions_system.addParticle(reference_system.getParticleMass(i))


        # Virtual sites are, in principle, automatically supported

        # Create bond force
        _logger.info("\tcreating bond force...")
        modified_bond_force = openmm.CustomBondForce(self._HarmonicBondForceEnergy.format(global_parameter_name))
        atoms_with_positions_bond_force = openmm.HarmonicBondForce()
        atoms_with_positions_system.addForce(atoms_with_positions_bond_force)
        modified_bond_force.addGlobalParameter(global_parameter_name, default_growth_index)
        for parameter_name in ['r0', 'K', 'growth_idx']:
            modified_bond_force.addPerBondParameter(parameter_name)
        growth_system.addForce(modified_bond_force)
        reference_bond_force = reference_forces['HarmonicBondForce']
        _logger.info(f"\tthere are {reference_bond_force.getNumBonds()} bonds in reference force.")
        for bond_index in range(reference_bond_force.getNumBonds()):
            p1, p2, r0, K = reference_bond_force.getBondParameters(bond_index)
            growth_idx = self._calculate_growth_idx([p1, p2], growth_indices)
<<<<<<< HEAD
            _logger.debug(f"\t\tfor bond {bond_index} (i.e. partices {p1} and {p2}), the growth_index is {growth_idx}")
            if growth_idx > 0:
                modified_bond_force.addBond(p1, p2, [r0, K, growth_idx])
                _logger.debug(f"\t\t\tadding to the growth system")
            else:
                atoms_with_positions_bond_force.addBond(p1, p2, r0, K)
                _logger.debug(f"\t\t\tadding to the the atoms with positions system.")
=======
            _logger.info(f"\t\tfor bond {bond_index} (i.e. partices {p1} and {p2}), the growth_index is {growth_idx}")
            if growth_idx > 0:
                modified_bond_force.addBond(p1, p2, [r0, K, growth_idx])
                _logger.info(f"\t\t\tadding to the growth system")
            else:
                atoms_with_positions_bond_force.addBond(p1, p2, r0, K)
                _logger.info(f"\t\t\tadding to the the atoms with positions system.")
>>>>>>> 07f4607c

        # Create angle force
        # NOTE: here, we are implementing an angle exclusion scheme for angle terms that are coupled to lnZ_phi
        _logger.info("\tcreating angle force...")
        modified_angle_force = openmm.CustomAngleForce(self._HarmonicAngleForceEnergy.format(global_parameter_name))
        atoms_with_positions_angle_force = openmm.HarmonicAngleForce()
        atoms_with_positions_system.addForce(atoms_with_positions_angle_force)
        modified_angle_force.addGlobalParameter(global_parameter_name, default_growth_index)
        for parameter_name in ['theta0', 'K', 'growth_idx']:
            modified_angle_force.addPerAngleParameter(parameter_name)
        growth_system.addForce(modified_angle_force)
        reference_angle_force = reference_forces['HarmonicAngleForce']
        neglected_angle_term_indices = [] #initialize the index list of neglected angle forces
        _logger.info(f"\tthere are {reference_angle_force.getNumAngles()} angles in reference force.")
        for angle in range(reference_angle_force.getNumAngles()):
            p1, p2, p3, theta0, K = reference_angle_force.getAngleParameters(angle)
            growth_idx = self._calculate_growth_idx([p1, p2, p3], growth_indices)
<<<<<<< HEAD
            _logger.debug(f"\t\tfor angle {angle} (i.e. partices {p1}, {p2}, and {p3}), the growth_index is {growth_idx}")
=======
            _logger.info(f"\t\tfor angle {angle} (i.e. partices {p1}, {p2}, and {p3}), the growth_index is {growth_idx}")
>>>>>>> 07f4607c

            if growth_idx > 0:
                if neglect_angles and (not use_sterics):
                    if any( [p1, p2, p3] == torsion[:3] or [p3,p2,p1] == torsion[:3] for torsion in torsion_proposal_order):
                        #then there is a new atom in the angle term and the angle is part of a torsion and is necessary
<<<<<<< HEAD
                        _logger.debug(f"\t\t\tadding to the growth system since it is part of a torsion")
                        modified_angle_force.addAngle(p1, p2, p3, [theta0, K, growth_idx])
                    else:
                        #then it is a neglected angle force, so it must be tallied
                        _logger.debug(f"\t\t\ttallying to neglected term indices")
                        neglected_angle_term_indices.append(angle)
                else:
                    _logger.debug(f"\t\t\tadding to the growth system")
                    modified_angle_force.addAngle(p1, p2, p3, [theta0, K, growth_idx])
            else:
                #then it is an angle term of core atoms and should be added to the atoms_with_positions_angle_force
                _logger.debug(f"\t\t\tadding to the the atoms with positions system.")
=======
                        _logger.info(f"\t\t\tadding to the growth system since it is part of a torsion")
                        modified_angle_force.addAngle(p1, p2, p3, [theta0, K, growth_idx])
                    else:
                        #then it is a neglected angle force, so it must be tallied
                        _logger.info(f"\t\t\ttallying to neglected term indices")
                        neglected_angle_term_indices.append(angle)
                else:
                    _logger.info(f"\t\t\tadding to the growth system")
                    modified_angle_force.addAngle(p1, p2, p3, [theta0, K, growth_idx])
            else:
                #then it is an angle term of core atoms and should be added to the atoms_with_positions_angle_force
                _logger.info(f"\t\t\tadding to the the atoms with positions system.")
>>>>>>> 07f4607c
                atoms_with_positions_angle_force.addAngle(p1, p2, p3, theta0, K)

        # Create torsion force
        _logger.info("\tcreating torsion force...")
        modified_torsion_force = openmm.CustomTorsionForce(self._PeriodicTorsionForceEnergy.format(global_parameter_name))
        atoms_with_positions_torsion_force = openmm.PeriodicTorsionForce()
        atoms_with_positions_system.addForce(atoms_with_positions_torsion_force)
        modified_torsion_force.addGlobalParameter(global_parameter_name, default_growth_index)
        for parameter_name in ['periodicity', 'phase', 'k', 'growth_idx']:
            modified_torsion_force.addPerTorsionParameter(parameter_name)
        growth_system.addForce(modified_torsion_force)
        reference_torsion_force = reference_forces['PeriodicTorsionForce']
        _logger.info(f"\tthere are {reference_torsion_force.getNumTorsions()} torsions in reference force.")
        for torsion in range(reference_torsion_force.getNumTorsions()):
            p1, p2, p3, p4, periodicity, phase, k = reference_torsion_force.getTorsionParameters(torsion)
            growth_idx = self._calculate_growth_idx([p1, p2, p3, p4], growth_indices)
<<<<<<< HEAD
            _logger.debug(f"\t\tfor torsion {torsion} (i.e. partices {p1}, {p2}, {p3}, and {p4}), the growth_index is {growth_idx}")
            if growth_idx > 0:
                modified_torsion_force.addTorsion(p1, p2, p3, p4, [periodicity, phase, k, growth_idx])
                _logger.debug(f"\t\t\tadding to the growth system")
            else:
                atoms_with_positions_torsion_force.addTorsion(p1, p2, p3, p4, periodicity, phase, k)
                _logger.debug(f"\t\t\tadding to the the atoms with positions system.")
=======
            _logger.info(f"\t\tfor torsion {torsion} (i.e. partices {p1}, {p2}, {p3}, and {p4}), the growth_index is {growth_idx}")
            if growth_idx > 0:
                modified_torsion_force.addTorsion(p1, p2, p3, p4, [periodicity, phase, k, growth_idx])
                _logger.info(f"\t\t\tadding to the growth system")
            else:
                atoms_with_positions_torsion_force.addTorsion(p1, p2, p3, p4, periodicity, phase, k)
                _logger.info(f"\t\t\tadding to the the atoms with positions system.")
>>>>>>> 07f4607c

        # TODO: check this for bugs by turning on sterics
        if use_sterics and 'NonbondedForce' in reference_forces.keys():
            _logger.info("\tcreating nonbonded force...")

            # Copy parameters for local sterics parameters in nonbonded force
            reference_nonbonded_force = reference_forces['NonbondedForce']

            _logger.info("\t\tgrabbing reference nonbonded method, cutoff, switching function, switching distance...")
            reference_nonbonded_force_method = reference_nonbonded_force.getNonbondedMethod()
<<<<<<< HEAD
            _logger.debug(f"\t\t\tnonbonded method: {reference_nonbonded_force_method}")
            reference_nonbonded_force_cutoff = reference_nonbonded_force.getCutoffDistance()
            _logger.debug(f"\t\t\tnonbonded cutoff distance: {reference_nonbonded_force_cutoff}")
            reference_nonbonded_force_switching_function = reference_nonbonded_force.getUseSwitchingFunction()
            _logger.debug(f"\t\t\tnonbonded switching function (boolean): {reference_nonbonded_force_switching_function}")
            reference_nonbonded_force_switching_distance = reference_nonbonded_force.getSwitchingDistance()
            _logger.debug(f"\t\t\tnonbonded switching distance: {reference_nonbonded_force_switching_distance}")
=======
            _logger.info(f"\t\t\tnonbonded method: {reference_nonbonded_force_method}")
            reference_nonbonded_force_cutoff = reference_nonbonded_force.getCutoffDistance()
            _logger.info(f"\t\t\tnonbonded cutoff distance: {reference_nonbonded_force_cutoff}")
            reference_nonbonded_force_switching_function = reference_nonbonded_force.getUseSwitchingFunction()
            _logger.info(f"\t\t\tnonbonded switching function (boolean): {reference_nonbonded_force_switching_function}")
            reference_nonbonded_force_switching_distance = reference_nonbonded_force.getSwitchingDistance()
            _logger.info(f"\t\t\tnonbonded switching distance: {reference_nonbonded_force_switching_distance}")
>>>>>>> 07f4607c

            #now we add the 1,4 interaction force
            if reference_nonbonded_force.getNumExceptions() > 0:
                _logger.info("\t\tcreating nonbonded exception force (i.e. custom bond for 1,4s)...")
                custom_bond_force = openmm.CustomBondForce(self._nonbondedExceptionEnergy.format(global_parameter_name))
                custom_bond_force.addGlobalParameter(global_parameter_name, default_growth_index)
                for parameter_name in ['chargeprod', 'sigma', 'epsilon', 'growth_idx']:
                    custom_bond_force.addPerBondParameter(parameter_name)
                growth_system.addForce(custom_bond_force)

                #Now we iterate through the exceptions and add custom bond forces if the growth intex for that bond > 0
                _logger.info("\t\tlooping through exceptions calculating growth indices, and adding appropriate interactions to custom bond force.")
                _logger.info(f"\t\tthere are {reference_nonbonded_force.getNumExceptions()} in the reference Nonbonded force")
                for exception_index in range(reference_nonbonded_force.getNumExceptions()):
                    p1, p2, chargeprod, sigma, epsilon = reference_nonbonded_force.getExceptionParameters(exception_index)
<<<<<<< HEAD
                    growth_idx = self._calculate_growth_idx([p1, p2], growth_indices)
                    _logger.debug(f"\t\t\t{p1} and {p2} with charge {chargeprod} and epsilon {epsilon} have a growth index of {growth_idx}")
                    # Only need to add terms that are nonzero and involve newly added atoms.
                    if (growth_idx > 0) and ((chargeprod.value_in_unit_system(unit.md_unit_system) != 0.0) or (epsilon.value_in_unit_system(unit.md_unit_system) != 0.0)):
                        custom_bond_force.addBond(p1, p2, [chargeprod, sigma, epsilon, growth_idx])
                        _logger.debug(f"\t\t\tadding particles {p1} and {p2} (growth_idx = {growth_idx}) to custom bond force.")
=======
                    #_logger.info(f"\t\t\texception params for particles {p1} and {p2}: (chargeprod, sigma, epsilon) = ({chargeprod}, {sigma}, {epsilon})")
                    growth_idx = self._calculate_growth_idx([p1, p2], growth_indices)
                    # Only need to add terms that are nonzero and involve newly added atoms.
                    if (growth_idx > 0) and ((chargeprod.value_in_unit_system(unit.md_unit_system) != 0.0) or (epsilon.value_in_unit_system(unit.md_unit_system) != 0.0)):
                        custom_bond_force.addBond(p1, p2, [chargeprod, sigma, epsilon, growth_idx])
                        _logger.info(f"\t\t\tadding particles {p1} and {p2} (growth_idx = {growth_idx}) to custom bond force.")
>>>>>>> 07f4607c
            else:
                _logger.info("\t\tthere are no Exceptions in the reference system.")

            #now we define a custom nonbonded force for the growth system
            _logger.info("\t\tadding custom nonbonded force...")
            modified_sterics_force = openmm.CustomNonbondedForce(self._nonbondedEnergy.format(global_parameter_name))
            modified_sterics_force.addGlobalParameter(global_parameter_name, default_growth_index)
            for parameter_name in ['charge', 'sigma', 'epsilon', 'growth_idx']:
                modified_sterics_force.addPerParticleParameter(parameter_name)
            growth_system.addForce(modified_sterics_force)

            # Translate nonbonded method to the custom nonbonded force
            import simtk.openmm.app as app
            _logger.info("\t\tsetting nonbonded method, cutoff, switching function, and switching distance to custom nonbonded force...")
            if reference_nonbonded_force_method in [0,1]: #if Nonbonded method is NoCutoff or CutoffNonPeriodic
                modified_sterics_force.setNonbondedMethod(reference_nonbonded_force_method)
<<<<<<< HEAD
                modified_sterics_force.setCutoffDistance(reference_nonbonded_force_cutoff)
            elif reference_nonbonded_force_method in [2,3,4]:
                modified_sterics_force.setNonbondedMethod(2)
                modified_sterics_force.setCutoffDistance(reference_nonbonded_force_cutoff)
                modified_sterics_force.setUseSwitchingFunction(reference_nonbonded_force_switching_function)
                modified_sterics_force.setSwitchingDistance(reference_nonbonded_force_switching_distance)
            else:
                raise Exception(f"reference force nonbonded method {reference_nonbonded_force_method} is NOT supported for custom nonbonded force!")

            # define atoms_with_positions_Nonbonded_Force
            atoms_with_positions_nonbonded_force = copy.deepcopy(reference_nonbonded_force)
            #atoms_with_positions_nonbonded_force.setUseDispersionCorrection(False)
=======
            elif reference_nonbonded_force_method in [2,3,4]:
                modified_sterics_force.setNonbondedMethod(2)
            else:
                raise Exception(f"reference force nonbonded method {reference_nonbonded_force_method} is NOT supported for custom nonbonded force!")

            modified_sterics_force.setCutoffDistance(reference_nonbonded_force_cutoff)
            modified_sterics_force.setUseSwitchingFunction(reference_nonbonded_force_switching_function)
            modified_sterics_force.setSwitchingDistance(reference_nonbonded_force_switching_distance)


            # define atoms_with_positions_Nonbonded_Force
            atoms_with_positions_nonbonded_force = openmm.NonbondedForce()

            atoms_with_positions_nonbonded_force.setNonbondedMethod(reference_nonbonded_force_method)
            atoms_with_positions_nonbonded_force.setCutoffDistance(reference_nonbonded_force_cutoff)
            atoms_with_positions_nonbonded_force.setUseSwitchingFunction(reference_nonbonded_force_switching_function)
            atoms_with_positions_nonbonded_force.setSwitchingDistance(reference_nonbonded_force_switching_distance)
>>>>>>> 07f4607c
            atoms_with_positions_system.addForce(atoms_with_positions_nonbonded_force)

            # Add particle parameters to the custom nonbonded force...and add interactions to the atoms_with_positions_nonbonded_force if growth_index == 0
            _logger.info("\t\tlooping through reference nonbonded force to add particle params to custom nonbonded force")
            for particle_index in range(reference_nonbonded_force.getNumParticles()):
                [charge, sigma, epsilon] = reference_nonbonded_force.getParticleParameters(particle_index)
                growth_idx = self._calculate_growth_idx([particle_index], growth_indices)
                modified_sterics_force.addParticle([charge, sigma, epsilon, growth_idx])
<<<<<<< HEAD
                if particle_index in growth_indices:
                    atoms_with_positions_nonbonded_force.setParticleParameters(particle_index, charge*0.0, sigma, epsilon*0.0)
=======
                if (growth_idx > 0): # add particle to the atoms_with_positions_nonbonded_force if it is old
                    atoms_with_positions_nonbonded_force.addParticle(charge * 0.0, sigma, epsilon * 0.0)
                else: #if the particle is old
                    atoms_with_positions_nonbonded_force.addParticle(charge, sigma, epsilon)


>>>>>>> 07f4607c

            # Add exclusions, which are active at all times.
            # (1,4) exceptions are always included, since they are part of the valence terms.
            _logger.info("\t\tlooping through reference nonbonded force exceptions to add exclusions to custom nonbonded force")
            for exception_index in range(reference_nonbonded_force.getNumExceptions()):
                [p1, p2, chargeprod, sigma, epsilon] = reference_nonbonded_force.getExceptionParameters(exception_index)
                modified_sterics_force.addExclusion(p1, p2)

                #we also have to add the exceptions to the atoms_with_positions_nonbonded_force
<<<<<<< HEAD
                #if len(set([p1, p2]).intersection(set(old_particle_indices))) == 2:
                if len(set([p1,p2]).intersection(set(growth_indices))) > 0:
                    _logger.debug(f"\t\t\tparticle {p1} and/or {p2}  are new indices and have an exception of {chargeprod} and {epsilon}.  setting to zero.")
                    #then both particles are old, so we can add the exception to the atoms_with_positions_nonbonded_force
                    atoms_with_positions_nonbonded_force.setExceptionParameters(exception_index, p1, p2, chargeprod * 0.0, sigma, epsilon * 0.0)
=======
                if len(set([p1, p2]).intersection(set(old_particle_indices))) == 2:
                    #then both particles are old, so we can add the exception to the atoms_with_positions_nonbonded_force
                    atoms_with_positions_nonbonded_force.addException(p1, p2, chargeprod, sigma, epsilon)
>>>>>>> 07f4607c


            # Only compute interactions of new particles with all other particles
            # TODO: Allow inteactions to be resticted to only the residue being grown.
            modified_sterics_force.addInteractionGroup(set(new_particle_indices), set(old_particle_indices))
            modified_sterics_force.addInteractionGroup(set(new_particle_indices), set(new_particle_indices))

        # Add extra ring-closing torsions, if requested.
        if add_extra_torsions:
            if reference_topology==None:
                raise ValueError("Need to specify topology in order to add extra torsions.")
            self._determine_extra_torsions(modified_torsion_force, reference_topology, growth_indices)
        if add_extra_angles:
            if reference_topology==None:
                raise ValueError("Need to specify topology in order to add extra angles")
            self._determine_extra_angles(modified_angle_force, reference_topology, growth_indices)

        # Store growth system
        self._growth_parameter_name = global_parameter_name
        self._growth_system = growth_system
        self._atoms_with_positions_system = atoms_with_positions_system #note this is only bond, angle, and torsion forces
        self.neglected_angle_terms = neglected_angle_term_indices #these are angle terms that are neglected because of coupling to lnZ_phi
        _logger.info("Neglected angle terms : {}".format(neglected_angle_term_indices))

    def set_growth_parameter_index(self, growth_parameter_index, context=None):
        """
        Set the growth parameter index
        """
        # TODO: Set default force global parameters if context is not None.
        if context is not None:
            context.setParameter(self._growth_parameter_name, growth_parameter_index)
        self.current_growth_index = growth_parameter_index

    def get_modified_system(self):
        """
        Create a modified system with parameter_name parameter. When 0, only core atoms are interacting;
        for each integer above 0, an additional atom is made interacting, with order determined by growth_index.

        Returns
        -------
        growth_system : simtk.openmm.System object
            System with the appropriate modifications, with growth parameter set to maximum.
        """
        return self._growth_system

    def _determine_extra_torsions(self, torsion_force, reference_topology, growth_indices):
        """
        In order to facilitate ring closure and ensure proper bond stereochemistry,
        we add additional biasing torsions to rings and stereobonds that are then corrected
        for in the acceptance probability.

        Determine which residue is covered by the new atoms
        Identify rotatable bonds
        Construct analogous residue in OpenEye and generate configurations with Omega
        Measure appropriate torsions and generate relevant parameters

        .. warning :: Only one residue should be changing

        .. warning :: This currently will not work for polymer residues

        .. todo :: Use a database of biasing torsions constructed ahead of time and match to residues by NetworkX

        Parameters
        ----------
        torsion_force : openmm.CustomTorsionForce object
            the new/old torsion force if forward/backward
        reference_topology : openmm.app.Topology object
            the new/old topology if forward/backward
        oemol : openeye.oechem.OEMol
            An OEMol representing the new (old) system if forward (backward)
        growth_indices : list of int
            The list of new atoms and the order in which they will be added.

        Returns
        -------
        torsion_force : openmm.CustomTorsionForce
            The torsion force with extra torsions added appropriately.

        """
        # Do nothing if there are no atoms to grow.
        if len(growth_indices) == 0:
            return torsion_force

        #get the list of torsions in the molecule that are not about a rotatable bond
        # Note that only torsions involving heavy atoms are enumerated here.
        rotor = oechem.OEIsRotor()
        torsion_predicate = oechem.OENotBond(rotor)
        non_rotor_torsions = list(oechem.OEGetTorsions(oemol, torsion_predicate))
        relevant_torsion_list = self._select_torsions_without_h(non_rotor_torsions)

        #now, for each torsion, extract the set of indices and the angle
        periodicity = 1
        k = 120.0*units.kilocalories_per_mole # stddev of 12 degrees
        #print([atom.name for atom in growth_indices])
        for torsion in relevant_torsion_list:
            #make sure to get the atom index that corresponds to the topology
            atom_indices = [torsion.a.GetData("topology_index"), torsion.b.GetData("topology_index"), torsion.c.GetData("topology_index"), torsion.d.GetData("topology_index")]
            # Determine phase in [-pi,+pi) interval
            #phase = (np.pi)*units.radians+angle
            phase = torsion.radians + np.pi # TODO: Check that this is the correct convention?
            while (phase >= np.pi):
                phase -= 2*np.pi
            while (phase < -np.pi):
                phase += 2*np.pi
            phase *= units.radian
            #print('PHASE>>>> ' + str(phase)) # DEBUG
            growth_idx = self._calculate_growth_idx(atom_indices, growth_indices)
            atom_names = [torsion.a.GetName(), torsion.b.GetName(), torsion.c.GetName(), torsion.d.GetName()]
            #print("Adding torsion with atoms %s and growth index %d" %(str(atom_names), growth_idx))
            #If this is a CustomTorsionForce, we need to pass the parameters as a list, and it will have the growth_idx parameter.
            #If it's a regular PeriodicTorsionForce, there is no growth_index and the parameters are passed separately.
            if isinstance(torsion_force, openmm.CustomTorsionForce):
                torsion_force.addTorsion(atom_indices[0], atom_indices[1], atom_indices[2], atom_indices[3], [periodicity, phase, k, growth_idx])
            elif isinstance(torsion_force, openmm.PeriodicTorsionForce):
                torsion_force.addTorsion(atom_indices[0], atom_indices[1], atom_indices[2], atom_indices[3], periodicity, phase, k)
            else:
                raise ValueError("The force supplied to this method must be either a CustomTorsionForce or a PeriodicTorsionForce")

        return torsion_force

    def _select_torsions_without_h(self, torsion_list):
        """
        Return only torsions that do not contain hydrogen

        Parameters
        ----------
        torsion_list : list of oechem.OETorsion

        Returns
        -------
        heavy_torsions : list of oechem.OETorsion
        """
        heavy_torsions = []
        for torsion in torsion_list:
            is_h_present = torsion.a.IsHydrogen() + torsion.b.IsHydrogen() + torsion.c.IsHydrogen() + torsion.d.IsHydrogen()
            if not is_h_present:
                heavy_torsions.append(torsion)
        return heavy_torsions

    def _determine_extra_angles(self, angle_force, reference_topology, growth_indices):
        """
        Determine extra angles to be placed on aromatic ring members. Sometimes,
        the native angle force is too weak to efficiently close the ring. As with the
        torsion force, this method assumes that only one residue is changing at a time.

        Parameters
        ----------
        angle_force : simtk.openmm.CustomAngleForce
            the force to which additional terms will be added
        reference_topology : simtk.openmm.app.Topology
            new/old topology if forward/backward
        growth_indices : list of int
            atom growth indices

        Returns
        -------
        angle_force : simtk.openmm.CustomAngleForce
            The modified angle force
        """
        from openeye import oechem, oeomega
        from simtk import openmm
        import itertools
        if len(growth_indices)==0:
            return
        angle_force_constant = 400.0*unit.kilojoules_per_mole/unit.radians**2
        atoms = list(reference_topology.atoms())
        growth_indices = list(growth_indices)
        #get residue from first atom
        residue = atoms[growth_indices[0].idx].residue
        try:
            oemol = FFAllAngleGeometryEngine._oemol_from_residue(residue)
        except Exception as e:
            print("Could not generate an oemol from the residue.")
            print(e)

        #get the omega geometry of the molecule:
        omega = oeomega.OEOmega()
        omega.SetMaxConfs(1)
        omega.SetStrictStereo(False) #TODO: fix stereochem
        omega(oemol)

        #we now have the residue as an oemol. Time to find the relevant angles.
        #There's no equivalent to OEGetTorsions, so first find atoms that are relevant
        #TODO: find out if that's really true
        aromatic_pred = oechem.OEIsAromaticAtom()
        heavy_pred = oechem.OEIsHeavy()
        angle_criteria = oechem.OEAndAtom(aromatic_pred, heavy_pred)

        #get all heavy aromatic atoms:
        #TODO: do this more efficiently
        heavy_aromatics = list(oemol.GetAtoms(angle_criteria))
        for atom in heavy_aromatics:
            #bonded_atoms = [bonded_atom for bonded_atom in list(atom.GetAtoms()) if bonded_atom in heavy_aromatics]
            bonded_atoms = list(atom.GetAtoms())
            for angle_atoms in itertools.combinations(bonded_atoms, 2):
                    angle = oechem.OEGetAngle(oemol, angle_atoms[0], atom, angle_atoms[1])
                    atom_indices = [angle_atoms[0].GetData("topology_index"), atom.GetData("topology_index"), angle_atoms[1].GetData("topology_index")]
                    angle_radians = angle*unit.radian
                    growth_idx = self._calculate_growth_idx(atom_indices, growth_indices)
                    #If this is a CustomAngleForce, we need to pass the parameters as a list, and it will have the growth_idx parameter.
                    #If it's a regular HarmonicAngleForce, there is no growth_index and the parameters are passed separately.
                    if isinstance(angle_force, openmm.CustomAngleForce):
                        angle_force.addAngle(atom_indices[0], atom_indices[1], atom_indices[2], [angle_radians, angle_force_constant, growth_idx])
                    elif isinstance(angle_force, openmm.HarmonicAngleForce):
                        angle_force.addAngle(atom_indices[0], atom_indices[1], atom_indices[2], angle_radians, angle_force_constant)
                    else:
                        raise ValueError("Angle force must be either CustomAngleForce or HarmonicAngleForce")
        return angle_force

    def _calculate_growth_idx(self, particle_indices, growth_indices):
        """
        Utility function to calculate the growth index of a particular force.
        For each particle index, it will check to see if it is in growth_indices.
        If not, 0 is added to an array, if yes, the index in growth_indices is added.
        Finally, the method returns the max of the accumulated array
        Parameters
        ----------
        particle_indices : list of int
            The indices of particles involved in this force
        growth_indices : list of int
            The ordered list of indices for atom position proposals
        Returns
        -------
        growth_idx : int
            The growth_idx parameter
        """
        particle_indices_set = set(particle_indices)
        growth_indices_set = set(growth_indices)
        new_atoms_in_force = particle_indices_set.intersection(growth_indices_set)
        if len(new_atoms_in_force) == 0:
            return 0
        new_atom_growth_order = [growth_indices.index(atom_idx)+1 for atom_idx in new_atoms_in_force]
        return max(new_atom_growth_order)

class NetworkXProposalOrder(object):
    """
    This is a proposal order generating object that uses just networkx and graph traversal for simplicity.
    """

    def __init__(self, topology_proposal, direction="forward"):
        """
        Create a NetworkXProposalOrder class
        Parameters
        ----------
        topology_proposal : perses.rjmc.topology_proposal.TopologyProposal
            Container class for the transformation
        direction: str, default forward
            Whether to go forward or in reverse for the proposal.
        """
        from simtk.openmm import app

        self._topology_proposal = topology_proposal
        self._direction = direction
        self._hydrogen = app.Element.getByAtomicNumber(1.0)

        # Set the direction
        if direction == "forward":
            self._destination_system = self._topology_proposal.new_system
            self._new_atoms = self._topology_proposal.unique_new_atoms
            self._destination_topology = self._topology_proposal.new_topology
            self._atoms_with_positions = self._topology_proposal.new_to_old_atom_map.keys()
        elif direction == "reverse":
            self._destination_system = self._topology_proposal.old_system
            self._new_atoms = self._topology_proposal.unique_old_atoms
            self._destination_topology = self._topology_proposal.old_topology
            self._atoms_with_positions = self._topology_proposal.old_to_new_atom_map.keys()
        else:
            raise ValueError("Direction must be either forward or reverse.")

        self._new_atom_objects = list(self._destination_topology.atoms())
        self._new_atoms_to_place = [atom for atom in self._destination_topology.atoms() if atom.index in self._new_atoms]

        self._atoms_with_positions_set = set(self._atoms_with_positions)

        self._hydrogens = []
        self._heavy = []

        # Sort the new atoms into hydrogen and heavy atoms:
        for atom in self._new_atoms_to_place:
            if atom.element == self._hydrogen:
                self._hydrogens.append(atom.index)
            else:
                self._heavy.append(atom.index)

        # Sanity check
        if len(self._hydrogens)==0 and len(self._heavy)==0:
            msg = 'NetworkXProposalOrder: No new atoms for direction {}\n'.format(direction)
            msg += str(topology_proposal)
            raise Exception(msg)

        # Choose the first of the new atoms to find the corresponding residue:
        transforming_residue = self._new_atom_objects[self._new_atoms[0]].residue

        self._residue_graph = self._residue_to_graph(transforming_residue)

    def determine_proposal_order(self):
        """
        Determine the proposal order of this system pair.
        This includes the choice of a torsion. As such, a logp is returned.

        Parameters
        ----------
        direction : str, optional
            whether to determine the forward or reverse proposal order

        Returns
        -------
        atom_torsions : list of list of int
            A list of torsions, where the first atom in the torsion is the one being proposed
        logp_torsion_choice : list
            log probability of the chosen torsions as a list of sequential atom placements
        """
        heavy_atoms_torsions, heavy_logp = self._propose_atoms_in_order(self._heavy)
        hydrogen_atoms_torsions, hydrogen_logp = self._propose_atoms_in_order(self._hydrogens)
        proposal_order = heavy_atoms_torsions + hydrogen_atoms_torsions

        if len(proposal_order) == 0:
            msg = 'NetworkXProposalOrder: proposal_order is empty\n'
            raise Exception(msg)

        #Check that no atom is placed until each atom in the corresponding torsion is in the set of atoms with positions
        _set_of_atoms_with_positions = set(self._atoms_with_positions)

        # Now iterate through the proposal_order, ensuring that each atom in the corresponding torsion list is in the _set_of_atoms_with_positions (appending to the set after each placement)
        for torsion in proposal_order:
            assert set(torsion[1:]).issubset(_set_of_atoms_with_positions), "Proposal Order Issue: a torsion atom is not position-defined"
            _set_of_atoms_with_positions.add(torsion[0])

        # Ensure lists are not ill-defined
        assert heavy_logp + hydrogen_logp != [], "logp list of log_probabilities from torsion choices is an empty list"
        assert len(heavy_logp + hydrogen_logp) == len(proposal_order), "There is a mismatch in the size of the atom torsion proposals and the associated logps"

        return proposal_order, heavy_logp + hydrogen_logp

    def _propose_atoms_in_order(self, atom_group):
        """
        Propose a group of atoms along with corresponding torsions and a total log probability for the choice
        Parameters
        ----------
        atom_group : list of int
            The atoms to propose

        Returns
        -------
        atom_torsions : list of list of int
            A list of torsions, where the atom_torsions[0] is the one being proposed
        logp : list
            The contribution to the overall proposal log probability as a list of sequential logps

        """
        import networkx as nx
        from scipy import special
        atom_torsions= []
        logp = []
        assert len(atom_group) == len(set(atom_group)), "There are duplicate atom indices in the list of atom proposal indices"
        while len(atom_group) > 0:
                #initialise an eligible_torsions_list
                eligible_torsions_list = list()

                for atom_index in atom_group:

                    # Find the shortest path up to length four from the atom in question:
                    shortest_paths = nx.algorithms.single_source_shortest_path(self._residue_graph, atom_index, cutoff=4)

                    # Loop through the destination and path of each path and append to eligible_torsions_list
                    # if destination has a position and path[1:3] is a subset of atoms with positions
                    for destination, path in shortest_paths.items():

                        # Check if the path is length 4 (a torsion) and that the destination has a position. Continue if not.
                        if len(path) != 4 or destination not in self._atoms_with_positions_set:
                            continue

                        # If the last atom is in atoms with positions, check to see if the others are also.
                        # If they are, append the torsion to the list of possible torsions to propose
                        if set(path[1:3]).issubset(self._atoms_with_positions_set):
                            eligible_torsions_list.append(path)

                assert len(eligible_torsions_list) != 0, "There is a connectivity issue; there are no torsions from which to choose"
                #now we have to randomly choose a single torsion
                ntorsions = len(eligible_torsions_list)
                random_torsion_index = np.random.choice(range(ntorsions))
                random_torsion = eligible_torsions_list[random_torsion_index]

                #append random torsion to the atom_torsions and remove source atom from the atom_group
                chosen_atom_index = random_torsion[0]
                atom_torsions.append(random_torsion)
                atom_group.remove(chosen_atom_index)

                #add atom to atoms with positions and corresponding set
                self._atoms_with_positions_set.add(chosen_atom_index)

                #add the log probability of the choice to logp
                logp.append(np.log(1./ntorsions))

        # Ensure that logp is not ill-defined
        assert len(logp) == len(atom_torsions), "There is a mismatch in the size of the atom torsion proposals and the associated logps"

        return atom_torsions, logp


    def _residue_to_graph(self, residue):
        """
        Create a NetworkX graph representing the connectivity of a residue
        Parameters
        ----------
        residue : simtk.openmm.app.Residue
            The residue to use to create the graph
        Returns
        -------
        residue_graph : nx.Graph
            A graph representation of the residue
        """
        import networkx as nx
        g = nx.Graph()

        for atom in residue.atoms():
            g.add_node(atom)

        for bond in residue.bonds():
            g.add_edge(bond[0].index, bond[1].index)

        return g

class NoTorsionError(Exception):
    def __init__(self, message):
        # Call the base class constructor with the parameters it needs
        super(NoTorsionError, self).__init__(message)<|MERGE_RESOLUTION|>--- conflicted
+++ resolved
@@ -149,13 +149,10 @@
         self.nproposed = 0 # number of times self.propose() has been called
         self.verbose = verbose
         self.use_sterics = use_sterics
-<<<<<<< HEAD
+
         # if self.use_sterics: #not currently supported
         #     raise Exception("steric contributions are not currently supported.")
-=======
-        if self.use_sterics: #not currently supported
-            raise Exception("steric contributions are not currently supported.")
->>>>>>> 07f4607c
+
 
         self._n_bond_divisions = n_bond_divisions
         self._n_angle_divisions = n_angle_divisions
@@ -430,11 +427,7 @@
 
         for torsion_atom_indices, proposal_prob in zip(torsion_proposal_order, logp_choice):
 
-<<<<<<< HEAD
             _logger.debug(f"Proposing torsion {torsion_atom_indices} with proposal probability {proposal_prob}")
-=======
-            _logger.info(f"Proposing torsion {torsion_atom_indices} with proposal probability {proposal_prob}")
->>>>>>> 07f4607c
 
             # Get parmed Structure Atom objects associated with torsion
             atom, bond_atom, angle_atom, torsion_atom = [ structure.atoms[index] for index in torsion_atom_indices ]
@@ -448,39 +441,28 @@
                 internal_coordinates, detJ = self._cartesian_to_internal(atom_coords, bond_coords, angle_coords, torsion_coords)
                 # Extract dimensionless internal coordinates
                 r, theta, phi = internal_coordinates[0], internal_coordinates[1], internal_coordinates[2] # dimensionless
-<<<<<<< HEAD
+
                 _logger.debug(f"\treverse proposal: r = {r}; theta = {theta}; phi = {phi}")
-=======
-                _logger.info(f"\treverse proposal: r = {r}; theta = {theta}; phi = {phi}")
->>>>>>> 07f4607c
 
             bond = self._get_relevant_bond(atom, bond_atom)
 
             if bond is not None:
                 if direction == 'forward':
                     r = self._propose_bond(bond, beta, self._n_bond_divisions)
-<<<<<<< HEAD
+
                     _logger.debug(f"\tproposing forward bond of {r}.")
 
                 logp_r = self._bond_logp(r, bond, beta, self._n_bond_divisions)
                 _logger.debug(f"\tlogp_r = {logp_r}.")
-=======
-                    _logger.info(f"\tproposing forward bond of {r}.")
-
-                logp_r = self._bond_logp(r, bond, beta, self._n_bond_divisions)
-                _logger.info(f"\tlogp_r = {logp_r}.")
->>>>>>> 07f4607c
 
                 # Retrieve relevant quantities for valence bond and compute u_r
                 r0, k = bond.type.req, bond.type.k * self._bond_softening_constant
                 sigma_r = unit.sqrt((1.0/(beta*k)))
                 r0, k, sigma_r = r0.value_in_unit_system(unit.md_unit_system), k.value_in_unit_system(unit.md_unit_system), sigma_r.value_in_unit_system(unit.md_unit_system)
                 u_r = 0.5*((r - r0)/sigma_r)**2
-<<<<<<< HEAD
+
                 _logger.debug(f"\treduced r potential = {u_r}.")
-=======
-                _logger.info(f"\treduced r potential = {u_r}.")
->>>>>>> 07f4607c
+
             else:
                 if direction == 'forward':
                     constraint = self._get_bond_constraint(atom, bond_atom, top_proposal.new_system)
@@ -488,11 +470,8 @@
                         raise ValueError("Structure contains a topological bond [%s - %s] with no constraint or bond information." % (str(atom), str(bond_atom)))
 
                     r = constraint.value_in_unit_system(unit.md_unit_system) #set bond length to exactly constraint
-<<<<<<< HEAD
                     _logger.debug(f"\tproposing forward constrained bond of {r} with log probability of 0.0 and implied u_r of 0.0.")
-=======
-                    _logger.info(f"\tproposing forward constrained bond of {r} with log probability of 0.0 and implied u_r of 0.0.")
->>>>>>> 07f4607c
+
                 logp_r = 0.0
                 u_r = 0.0
 
@@ -500,17 +479,10 @@
             angle = self._get_relevant_angle(atom, bond_atom, angle_atom)
             if direction=='forward':
                 theta = self._propose_angle(angle, beta, self._n_angle_divisions)
-<<<<<<< HEAD
                 _logger.debug(f"\tproposing forward angle of {theta}.")
 
             logp_theta = self._angle_logp(theta, angle, beta, self._n_angle_divisions)
             _logger.debug(f"\t logp_theta = {logp_theta}.")
-=======
-                _logger.info(f"\tproposing forward angle of {theta}.")
-
-            logp_theta = self._angle_logp(theta, angle, beta, self._n_angle_divisions)
-            _logger.info(f"\t logp_theta = {logp_theta}.")
->>>>>>> 07f4607c
 
             # Retrieve relevant quantities for valence angle and compute u_theta
             theta0, k = angle.type.theteq, angle.type.k * self._angle_softening_constant
@@ -525,7 +497,7 @@
                 phi, logp_phi = self._propose_torsion(context, torsion_atom_indices, new_positions, r, theta, beta, self._n_torsion_divisions)
                 xyz, detJ = self._internal_to_cartesian(new_positions[bond_atom.idx], new_positions[angle_atom.idx], new_positions[torsion_atom.idx], r, theta, phi)
                 new_positions[atom.idx] = xyz
-<<<<<<< HEAD
+
                 _logger.debug(f"\tproposing forward torsion of {phi}.")
                 _logger.debug(f"\tsetting new_positions[{atom.idx}] to {xyz}. ")
             else:
@@ -533,14 +505,7 @@
                 # Note that (r, theta, phi) are dimensionless here
                 logp_phi = self._torsion_logp(context, torsion_atom_indices, old_positions_for_torsion, r, theta, phi, beta, self._n_torsion_divisions)
             _logger.debug(f"\tlogp_phi = {logp_phi}")
-=======
-                _logger.info(f"\tproposing forward torsion of {phi}.")
-            else:
-                old_positions_for_torsion = copy.deepcopy(old_positions)
-                # Note that (r, theta, phi) are dimensionless here
-                logp_phi = self._torsion_logp(context, torsion_atom_indices, old_positions_for_torsion, r, theta, phi, beta, self._n_torsion_divisions, bond, angle)
-            _logger.info(f"\tlogp_phi = {logp_phi}")
->>>>>>> 07f4607c
+
 
             # Compute potential energy
             if direction == 'forward':
@@ -550,11 +515,8 @@
 
             state = context.getState(getEnergy=True)
             reduced_potential_energy = beta*state.getPotentialEnergy()
-<<<<<<< HEAD
             _logger.debug(f"\taccumulated growth context reduced energy = {reduced_potential_energy}")
-=======
-            _logger.info(f"\taccumulated growth context reduced energy = {reduced_potential_energy}")
->>>>>>> 07f4607c
+
 
             #Compute change in energy from previous reduced potential
             if growth_parameter_value == 1: # then there is no previous reduced potential so u_phi is simply reduced_potential_energy - u_r - u_theta
@@ -562,11 +524,8 @@
             else:
                 previous_reduced_potential_energy = energy_logger[-1]
                 added_energy = reduced_potential_energy - previous_reduced_potential_energy
-<<<<<<< HEAD
+
             _logger.debug(f"growth index {growth_parameter_value} added reduced energy = {added_energy}.")
-=======
-            _logger.info(f"growth index {growth_parameter_value} added reduced energy = {added_energy}.")
->>>>>>> 07f4607c
 
             atom_placement_dict = {'atom_index': atom.idx,
                                    'u_r': u_r,
@@ -587,11 +546,8 @@
             energy_logger.append(reduced_potential_energy)
             # DEBUG: Write PDB file for placed atoms
             atoms_with_positions.append(atom)
-<<<<<<< HEAD
             _logger.debug(f"\tatom placed, rjmc_info list updated, and growth_parameter_value incremented.")
-=======
-            _logger.info(f"\tatom placed, rjmc_info list updated, and growth_parameter_value incremented.")
->>>>>>> 07f4607c
+
 
         # assert that the energy of the new positions is ~= atoms_with_positions_reduced_potential + reduced_potential_energy
         # The final context is treated in the same way as the atoms_with_positions_context
@@ -618,7 +574,6 @@
         final_context_reduced_potential = beta*state.getPotentialEnergy()
         final_context_components = [(force, energy*beta) for force, energy in compute_potential_components(final_context)]
         atoms_with_positions_reduced_potential_components = [(force, energy*beta) for force, energy in compute_potential_components(atoms_with_positions_context)]
-<<<<<<< HEAD
         _logger.debug(f"reduced potential components before atom placement:")
         for item in atoms_with_positions_reduced_potential_components:
             _logger.debug(f"\t\t{item[0]}: {item[1]}")
@@ -633,34 +588,14 @@
         added_energy_components = [(force, energy*beta) for force, energy in compute_potential_components(context)]
         for item in added_energy_components:
             _logger.debug(f"\t\t{item[0]}: {item[1]}")
-=======
-        _logger.info(f"reduced potential components before atom placement:")
-        for item in atoms_with_positions_reduced_potential_components:
-            _logger.info(f"\t{item[0]}: {item[1]}")
-        _logger.info(f"reduced energy before atom placement: {atoms_with_positions_reduced_potential}")
-
-        _logger.info(f"reduced potential of final system:")
-        for item in final_context_components:
-            _logger.info(f"\t{item[0]}: {item[1]}")
-        _logger.info(f"final reduced energy {final_context_reduced_potential}")
-
-        _logger.info(f"reduced potential components added:")
-        added_energy_components = [(force, energy*beta) for force, energy in compute_potential_components(context)]
-        for item in added_energy_components:
-            _logger.info(f"\t{item[0]}: {item[1]}")
->>>>>>> 07f4607c
         _logger.info(f"total reduced energy added from growth system: {reduced_potential_energy}")
 
         _logger.info(f"sum of energies: {atoms_with_positions_reduced_potential + reduced_potential_energy}")
         _logger.info(f"magnitude of difference in the energies: {abs(final_context_reduced_potential - atoms_with_positions_reduced_potential - reduced_potential_energy)}")
 
         energy_mismatch_ratio = (atoms_with_positions_reduced_potential + reduced_potential_energy) / (final_context_reduced_potential)
-<<<<<<< HEAD
         if not self.use_sterics:
             assert (energy_mismatch_ratio < ENERGY_MISMATCH_RATIO_THRESHOLD + 1) and (energy_mismatch_ratio > 1 - ENERGY_MISMATCH_RATIO_THRESHOLD)  , f"The ratio of the calculated final energy to the true final energy is {energy_mismatch_ratio}"
-=======
-        assert (energy_mismatch_ratio < ENERGY_MISMATCH_RATIO_THRESHOLD + 1) and (energy_mismatch_ratio > 1 - ENERGY_MISMATCH_RATIO_THRESHOLD)  , f"The ratio of the calculated final energy to the true final energy is {energy_mismatch_ratio}"
->>>>>>> 07f4607c
 
         # Final log proposal:
         _logger.info("Final logp_proposal: {}".format(logp_proposal))
@@ -1857,7 +1792,6 @@
         for bond_index in range(reference_bond_force.getNumBonds()):
             p1, p2, r0, K = reference_bond_force.getBondParameters(bond_index)
             growth_idx = self._calculate_growth_idx([p1, p2], growth_indices)
-<<<<<<< HEAD
             _logger.debug(f"\t\tfor bond {bond_index} (i.e. partices {p1} and {p2}), the growth_index is {growth_idx}")
             if growth_idx > 0:
                 modified_bond_force.addBond(p1, p2, [r0, K, growth_idx])
@@ -1865,15 +1799,6 @@
             else:
                 atoms_with_positions_bond_force.addBond(p1, p2, r0, K)
                 _logger.debug(f"\t\t\tadding to the the atoms with positions system.")
-=======
-            _logger.info(f"\t\tfor bond {bond_index} (i.e. partices {p1} and {p2}), the growth_index is {growth_idx}")
-            if growth_idx > 0:
-                modified_bond_force.addBond(p1, p2, [r0, K, growth_idx])
-                _logger.info(f"\t\t\tadding to the growth system")
-            else:
-                atoms_with_positions_bond_force.addBond(p1, p2, r0, K)
-                _logger.info(f"\t\t\tadding to the the atoms with positions system.")
->>>>>>> 07f4607c
 
         # Create angle force
         # NOTE: here, we are implementing an angle exclusion scheme for angle terms that are coupled to lnZ_phi
@@ -1891,17 +1816,12 @@
         for angle in range(reference_angle_force.getNumAngles()):
             p1, p2, p3, theta0, K = reference_angle_force.getAngleParameters(angle)
             growth_idx = self._calculate_growth_idx([p1, p2, p3], growth_indices)
-<<<<<<< HEAD
             _logger.debug(f"\t\tfor angle {angle} (i.e. partices {p1}, {p2}, and {p3}), the growth_index is {growth_idx}")
-=======
-            _logger.info(f"\t\tfor angle {angle} (i.e. partices {p1}, {p2}, and {p3}), the growth_index is {growth_idx}")
->>>>>>> 07f4607c
 
             if growth_idx > 0:
                 if neglect_angles and (not use_sterics):
                     if any( [p1, p2, p3] == torsion[:3] or [p3,p2,p1] == torsion[:3] for torsion in torsion_proposal_order):
                         #then there is a new atom in the angle term and the angle is part of a torsion and is necessary
-<<<<<<< HEAD
                         _logger.debug(f"\t\t\tadding to the growth system since it is part of a torsion")
                         modified_angle_force.addAngle(p1, p2, p3, [theta0, K, growth_idx])
                     else:
@@ -1914,20 +1834,6 @@
             else:
                 #then it is an angle term of core atoms and should be added to the atoms_with_positions_angle_force
                 _logger.debug(f"\t\t\tadding to the the atoms with positions system.")
-=======
-                        _logger.info(f"\t\t\tadding to the growth system since it is part of a torsion")
-                        modified_angle_force.addAngle(p1, p2, p3, [theta0, K, growth_idx])
-                    else:
-                        #then it is a neglected angle force, so it must be tallied
-                        _logger.info(f"\t\t\ttallying to neglected term indices")
-                        neglected_angle_term_indices.append(angle)
-                else:
-                    _logger.info(f"\t\t\tadding to the growth system")
-                    modified_angle_force.addAngle(p1, p2, p3, [theta0, K, growth_idx])
-            else:
-                #then it is an angle term of core atoms and should be added to the atoms_with_positions_angle_force
-                _logger.info(f"\t\t\tadding to the the atoms with positions system.")
->>>>>>> 07f4607c
                 atoms_with_positions_angle_force.addAngle(p1, p2, p3, theta0, K)
 
         # Create torsion force
@@ -1944,7 +1850,6 @@
         for torsion in range(reference_torsion_force.getNumTorsions()):
             p1, p2, p3, p4, periodicity, phase, k = reference_torsion_force.getTorsionParameters(torsion)
             growth_idx = self._calculate_growth_idx([p1, p2, p3, p4], growth_indices)
-<<<<<<< HEAD
             _logger.debug(f"\t\tfor torsion {torsion} (i.e. partices {p1}, {p2}, {p3}, and {p4}), the growth_index is {growth_idx}")
             if growth_idx > 0:
                 modified_torsion_force.addTorsion(p1, p2, p3, p4, [periodicity, phase, k, growth_idx])
@@ -1952,15 +1857,6 @@
             else:
                 atoms_with_positions_torsion_force.addTorsion(p1, p2, p3, p4, periodicity, phase, k)
                 _logger.debug(f"\t\t\tadding to the the atoms with positions system.")
-=======
-            _logger.info(f"\t\tfor torsion {torsion} (i.e. partices {p1}, {p2}, {p3}, and {p4}), the growth_index is {growth_idx}")
-            if growth_idx > 0:
-                modified_torsion_force.addTorsion(p1, p2, p3, p4, [periodicity, phase, k, growth_idx])
-                _logger.info(f"\t\t\tadding to the growth system")
-            else:
-                atoms_with_positions_torsion_force.addTorsion(p1, p2, p3, p4, periodicity, phase, k)
-                _logger.info(f"\t\t\tadding to the the atoms with positions system.")
->>>>>>> 07f4607c
 
         # TODO: check this for bugs by turning on sterics
         if use_sterics and 'NonbondedForce' in reference_forces.keys():
@@ -1971,7 +1867,6 @@
 
             _logger.info("\t\tgrabbing reference nonbonded method, cutoff, switching function, switching distance...")
             reference_nonbonded_force_method = reference_nonbonded_force.getNonbondedMethod()
-<<<<<<< HEAD
             _logger.debug(f"\t\t\tnonbonded method: {reference_nonbonded_force_method}")
             reference_nonbonded_force_cutoff = reference_nonbonded_force.getCutoffDistance()
             _logger.debug(f"\t\t\tnonbonded cutoff distance: {reference_nonbonded_force_cutoff}")
@@ -1979,15 +1874,6 @@
             _logger.debug(f"\t\t\tnonbonded switching function (boolean): {reference_nonbonded_force_switching_function}")
             reference_nonbonded_force_switching_distance = reference_nonbonded_force.getSwitchingDistance()
             _logger.debug(f"\t\t\tnonbonded switching distance: {reference_nonbonded_force_switching_distance}")
-=======
-            _logger.info(f"\t\t\tnonbonded method: {reference_nonbonded_force_method}")
-            reference_nonbonded_force_cutoff = reference_nonbonded_force.getCutoffDistance()
-            _logger.info(f"\t\t\tnonbonded cutoff distance: {reference_nonbonded_force_cutoff}")
-            reference_nonbonded_force_switching_function = reference_nonbonded_force.getUseSwitchingFunction()
-            _logger.info(f"\t\t\tnonbonded switching function (boolean): {reference_nonbonded_force_switching_function}")
-            reference_nonbonded_force_switching_distance = reference_nonbonded_force.getSwitchingDistance()
-            _logger.info(f"\t\t\tnonbonded switching distance: {reference_nonbonded_force_switching_distance}")
->>>>>>> 07f4607c
 
             #now we add the 1,4 interaction force
             if reference_nonbonded_force.getNumExceptions() > 0:
@@ -2003,21 +1889,12 @@
                 _logger.info(f"\t\tthere are {reference_nonbonded_force.getNumExceptions()} in the reference Nonbonded force")
                 for exception_index in range(reference_nonbonded_force.getNumExceptions()):
                     p1, p2, chargeprod, sigma, epsilon = reference_nonbonded_force.getExceptionParameters(exception_index)
-<<<<<<< HEAD
                     growth_idx = self._calculate_growth_idx([p1, p2], growth_indices)
                     _logger.debug(f"\t\t\t{p1} and {p2} with charge {chargeprod} and epsilon {epsilon} have a growth index of {growth_idx}")
                     # Only need to add terms that are nonzero and involve newly added atoms.
                     if (growth_idx > 0) and ((chargeprod.value_in_unit_system(unit.md_unit_system) != 0.0) or (epsilon.value_in_unit_system(unit.md_unit_system) != 0.0)):
                         custom_bond_force.addBond(p1, p2, [chargeprod, sigma, epsilon, growth_idx])
                         _logger.debug(f"\t\t\tadding particles {p1} and {p2} (growth_idx = {growth_idx}) to custom bond force.")
-=======
-                    #_logger.info(f"\t\t\texception params for particles {p1} and {p2}: (chargeprod, sigma, epsilon) = ({chargeprod}, {sigma}, {epsilon})")
-                    growth_idx = self._calculate_growth_idx([p1, p2], growth_indices)
-                    # Only need to add terms that are nonzero and involve newly added atoms.
-                    if (growth_idx > 0) and ((chargeprod.value_in_unit_system(unit.md_unit_system) != 0.0) or (epsilon.value_in_unit_system(unit.md_unit_system) != 0.0)):
-                        custom_bond_force.addBond(p1, p2, [chargeprod, sigma, epsilon, growth_idx])
-                        _logger.info(f"\t\t\tadding particles {p1} and {p2} (growth_idx = {growth_idx}) to custom bond force.")
->>>>>>> 07f4607c
             else:
                 _logger.info("\t\tthere are no Exceptions in the reference system.")
 
@@ -2034,7 +1911,6 @@
             _logger.info("\t\tsetting nonbonded method, cutoff, switching function, and switching distance to custom nonbonded force...")
             if reference_nonbonded_force_method in [0,1]: #if Nonbonded method is NoCutoff or CutoffNonPeriodic
                 modified_sterics_force.setNonbondedMethod(reference_nonbonded_force_method)
-<<<<<<< HEAD
                 modified_sterics_force.setCutoffDistance(reference_nonbonded_force_cutoff)
             elif reference_nonbonded_force_method in [2,3,4]:
                 modified_sterics_force.setNonbondedMethod(2)
@@ -2047,25 +1923,6 @@
             # define atoms_with_positions_Nonbonded_Force
             atoms_with_positions_nonbonded_force = copy.deepcopy(reference_nonbonded_force)
             #atoms_with_positions_nonbonded_force.setUseDispersionCorrection(False)
-=======
-            elif reference_nonbonded_force_method in [2,3,4]:
-                modified_sterics_force.setNonbondedMethod(2)
-            else:
-                raise Exception(f"reference force nonbonded method {reference_nonbonded_force_method} is NOT supported for custom nonbonded force!")
-
-            modified_sterics_force.setCutoffDistance(reference_nonbonded_force_cutoff)
-            modified_sterics_force.setUseSwitchingFunction(reference_nonbonded_force_switching_function)
-            modified_sterics_force.setSwitchingDistance(reference_nonbonded_force_switching_distance)
-
-
-            # define atoms_with_positions_Nonbonded_Force
-            atoms_with_positions_nonbonded_force = openmm.NonbondedForce()
-
-            atoms_with_positions_nonbonded_force.setNonbondedMethod(reference_nonbonded_force_method)
-            atoms_with_positions_nonbonded_force.setCutoffDistance(reference_nonbonded_force_cutoff)
-            atoms_with_positions_nonbonded_force.setUseSwitchingFunction(reference_nonbonded_force_switching_function)
-            atoms_with_positions_nonbonded_force.setSwitchingDistance(reference_nonbonded_force_switching_distance)
->>>>>>> 07f4607c
             atoms_with_positions_system.addForce(atoms_with_positions_nonbonded_force)
 
             # Add particle parameters to the custom nonbonded force...and add interactions to the atoms_with_positions_nonbonded_force if growth_index == 0
@@ -2074,17 +1931,8 @@
                 [charge, sigma, epsilon] = reference_nonbonded_force.getParticleParameters(particle_index)
                 growth_idx = self._calculate_growth_idx([particle_index], growth_indices)
                 modified_sterics_force.addParticle([charge, sigma, epsilon, growth_idx])
-<<<<<<< HEAD
                 if particle_index in growth_indices:
                     atoms_with_positions_nonbonded_force.setParticleParameters(particle_index, charge*0.0, sigma, epsilon*0.0)
-=======
-                if (growth_idx > 0): # add particle to the atoms_with_positions_nonbonded_force if it is old
-                    atoms_with_positions_nonbonded_force.addParticle(charge * 0.0, sigma, epsilon * 0.0)
-                else: #if the particle is old
-                    atoms_with_positions_nonbonded_force.addParticle(charge, sigma, epsilon)
-
-
->>>>>>> 07f4607c
 
             # Add exclusions, which are active at all times.
             # (1,4) exceptions are always included, since they are part of the valence terms.
@@ -2094,17 +1942,11 @@
                 modified_sterics_force.addExclusion(p1, p2)
 
                 #we also have to add the exceptions to the atoms_with_positions_nonbonded_force
-<<<<<<< HEAD
                 #if len(set([p1, p2]).intersection(set(old_particle_indices))) == 2:
                 if len(set([p1,p2]).intersection(set(growth_indices))) > 0:
                     _logger.debug(f"\t\t\tparticle {p1} and/or {p2}  are new indices and have an exception of {chargeprod} and {epsilon}.  setting to zero.")
                     #then both particles are old, so we can add the exception to the atoms_with_positions_nonbonded_force
                     atoms_with_positions_nonbonded_force.setExceptionParameters(exception_index, p1, p2, chargeprod * 0.0, sigma, epsilon * 0.0)
-=======
-                if len(set([p1, p2]).intersection(set(old_particle_indices))) == 2:
-                    #then both particles are old, so we can add the exception to the atoms_with_positions_nonbonded_force
-                    atoms_with_positions_nonbonded_force.addException(p1, p2, chargeprod, sigma, epsilon)
->>>>>>> 07f4607c
 
 
             # Only compute interactions of new particles with all other particles
