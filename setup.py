--- conflicted
+++ resolved
@@ -74,11 +74,7 @@
       url='https://github.com/choderalab/perses',
       platforms=['Linux', 'Mac OS-X', 'Unix'],
       classifiers=CLASSIFIERS.splitlines(),
-<<<<<<< HEAD
-      packages=['perses', 'perses.storage', 'perses.analysis', 'perses.samplers', 'perses.rjmc', 'perses.annihilation', 'perses.bias', 'perses.dispersed', 'perses.tests'],
-=======
       packages=['perses', 'perses.storage', 'perses.analysis', 'perses.samplers', 'perses.rjmc', 'perses.annihilation', 'perses.bias', 'perses.tests', 'perses.dispersed'],
->>>>>>> 495e44c4
       #package_data={'perses' : find_package_data('perses','examples') + find_package_data('perses','data')}, # I don't think this works
       package_data={'perses' : find_package_data('examples', 'perses') + find_package_data('perses/data', 'perses')}, # I think this is fixed
       zip_safe=False,
